from time import time
import numpy as np
import pandas as pd
from itertools import product

# require inflection module for inflection stainer
class Stainer:
    col_type = "all"
    
    def __init__(self, name = "Unnamed Stainer", row_idx = [], col_idx = []):
        self.name = name
        self.row_idx = row_idx
        self.col_idx = col_idx
        
        self.__initialize_history__()

    def get_col_type(self):
        return self.col_type

    def get_indices(self):
        return self.row_idx, self.col_idx
    
    def transform(self, df, rng, row_idx, col_idx):
        raise Exception("Stainer not implemented")

    def _init_transform(self, df, row_idx, col_idx):
        """
        Helper method to assign df / row / cols before transforming
        """
        if not isinstance(df, pd.DataFrame):
            raise TypeError('df should be pandas DataFrame')
        
        new_df = df.copy()
        
        if not row_idx:
            row_idx = self.row_idx
        if not col_idx:
            col_idx = self.col_idx

        return new_df, row_idx, col_idx
                           
    # History-related methods #
    def __initialize_history__(self):
        self.message = ""
        self.time = 0
    
    def update_history(self, message = "", time = 0):
        self.message += message
        self.time += time
    
    def get_history(self):
        """ Creates a history object and returns it"""
        msg, time = self.message, self.time
        if not time:
            time = "Time not updated. Use update_history to update time"
        self.__initialize_history__()
        return self.name, msg, time

    @staticmethod
    def convert_mapper_dct_to_array(dct):
        '''
        Helper function to convert a mapper in dict form to numpy array. Useful when the final number of columns is unknown before stainer transformation.

        Parameters
        ----------
        dct: dictionary of {index: list of indices}
            the mapper in dict form

        Returns
        -------
        np.array
            the mapper in array form (required for Stainer output) 
        '''
        input_size = len(dct.keys())
        output_size = max([j for v in dct.values() for j in v]) + 1 #output size is the maximal index in dct values + 1 (zero-indexing)
        col_map = np.zeros((input_size, output_size)) #initialize column map array
        for i,v in dct.items():
            for j in v:
                col_map[i,j] = 1 #update column map array
        return col_map

class ShuffleStainer(Stainer):
    """ This description isn't complete """ 
    
    def __init__(self, name = "Shuffle"):
        super().__init__(name, [], [])
        
    def transform(self, df, rng, row_idx = None, col_idx = None):
        new_df, row_idx, col_idx = self._init_transform(df, row_idx, col_idx)

        start = time()
        # Shuffle + Create mapping
        new_df["_extra_index_for_stainer"] = range(df.shape[0])
        new_df = new_df.sample(frac = 1, random_state = rng.bit_generator)
        new_idx = new_df["_extra_index_for_stainer"].tolist()
        new_df.drop("_extra_index_for_stainer", axis = 1, inplace = True)
        
        row_map = np.zeros((df.shape[0], df.shape[0]))
        for i in range(len(row_map)):
            row_map[new_idx[i]][i] = 1
        end = time()
        
        self.update_history("Order of rows randomized", end - start)
        
        return new_df, row_map, {}        

class RowDuplicateStainer(Stainer):
    """
    Stainer to duplicate rows of a dataset.
    deg (0, 1]:
        Proportion of given data that would be duplicated.
        Note: If 5 rows were specified and deg = 0.6, only 3 rows will be duplicated
    max_rep (2/3/4/5):
        Maximum number of times a row can appear after duplication. That is, if max_rep = 2, 
        the original row was duplicated once to create 2 copies total.
        Capped at 5 to conserve computational power
    """  
    def __init__(self, deg, max_rep = 2, name = "Add Duplicates", row_idx = []):
        super().__init__(name, row_idx, [])
        if deg <= 0 or deg > 1:
            raise ValueError("Degree should be in range (0, 1]")
        self.deg = deg
        if max_rep not in [2, 3, 4, 5]:
            raise ValueError("max_rep should be in range [2, 5]")
        self.max_rep = max_rep

    def transform(self, df, rng, row_idx = None, col_idx = None):
        _, row, col = self._init_transform(df, row_idx, col_idx)
        new_df = []
        row_map = np.zeros((df.shape[0], int(df.shape[0] * self.deg * self.max_rep) + 1))
        
        start = time()
        idx_to_dup = rng.choice(row, size = int(self.deg * df.shape[0]), replace = False)
        idx_to_dup.sort()
        
        new_idx = 0

        for old_idx, *row in df.itertuples():
            if len(idx_to_dup) and old_idx == idx_to_dup[0]:
                num_dup = rng.integers(2, self.max_rep, endpoint = True)
                new_df.extend([list(row)] * num_dup)
                for i in range(num_dup):
                    row_map[old_idx][new_idx] = 1
                    new_idx += 1
                idx_to_dup = idx_to_dup[1:]
            else:
                new_df.append(list(row))
                row_map[old_idx][new_idx] = 1
                new_idx += 1

        row_map = row_map[:, :new_idx]
        
        new_df = pd.DataFrame(new_df, columns = df.columns)
        end = time()
        
        message = f"Added Duplicate Rows for {int(self.deg * df.shape[0])} rows. \n" + \
                  f"  Each duplicated row should appear a maximum of {self.max_rep} times. \n" + \
                  f"  Rows added: {new_df.shape[0] - df.shape[0]}"
        
        self.update_history(message, end - start)
        
        return new_df, row_map, {}
    
class InflectionStainer(Stainer):
    """
    Stainer to introduce random inflections (capitalization, case format, pluralization) to given categorical columns.

    Parameters:
        name (str):
            Name of stainer.
        col_idx (int list):
            Columns to perform inflection stainer on. Must be specified.
        ignore_cats (str list / {int: str list} dict):
            Category strings to be ignored by stainer.
            If list: for all columns, ignore all categories present within the list.
            If dict: maps each col_idx to list of ignored category strings for that particular column.
        num_format (int):
            Number of inflection formats present within each column. If num_format > number of available formats, or num_format == -1, use all formats.
        formats (str list, or None):
            List of inflection format options to chooses from. Choose from 'original', 'uppercase', 'lowercase', 'capitalize', 'camelize', 'pluralize', 
            'singularize', 'dasherize', 'humanize', 'titleize', and 'underscore'.
            If None, all inflections are used.
    """
    def __init__(self, col_idx, name="Inflection", ignore_cats = [], num_format = -1, formats = None):
        super().__init__(name, [], col_idx)
        self.num_format = num_format
        
        if isinstance(ignore_cats, list): # convert from list to dict
            temp_ignore_cats = ignore_cats.copy()
            self.ignore_cats = {j: temp_ignore_cats for j in col_idx}
        elif isinstance(ignore_cats, dict):
            self.ignore_cats = ignore_cats
        else:
            raise TypeError("ignore_cats must be either a list of strings, or a dictionary mapping column index to list of strings")

        if formats:
            self.formats = formats
        else:
            self.formats = ['original', 'uppercase', 'lowercase', 'capitalize', 'camelize', 'pluralize', 'singularize', 'dasherize', 'humanize',
                'titleize', 'underscore'] #default formats; 10 total inflections + original

    
    """
    Parameters:
        x (str):
            A category string.
        formats (str list):
            A list of string formats.
            
    Returns a set of strings, one for each inflection format in formats.
    """
    def _get_inflected_strings(self, x, formats):
        import inflection

        default_format_map = {
            'original': lambda x: x,
            'uppercase': lambda x: x.upper(), 
            'lowercase': lambda x: x.lower(), 
            'capitalize': lambda x: x.capitalize(), 
            'camelize': inflection.camelize, 
            'pluralize': inflection.pluralize, 
            'singularize': inflection.singularize,
            'dasherize': inflection.dasherize, 
            'humanize': inflection.humanize, 
            'titleize': inflection.titleize, 
            'underscore': inflection.underscore}

        output_set = set()
        for format in formats:
            output_set.add(default_format_map[format](x))
        return output_set
        
    def transform(self, df, rng, row_idx = None, col_idx = None):
        new_df, row_idx, col_idx = self._init_transform(df, row_idx, col_idx)

        start = time()
        
        #iterate over each column index
        for j in col_idx:
            new_col = df.iloc[:, j].copy() #instantiate a copy of this column which will be used to replace the existing one in new_df
            cats = [cat for cat in new_col.unique()] #unique categories in the column
            if self.num_format == -1 or self.num_format > len(self.formats):
                subformats = self.formats #use all formats
            else:
                subformats = rng.choice(self.formats, size=self.num_format, replace=False) #randomly select num_format formats from self.formats to be used for this column
            
            new_col_lst = []
            #interate over each string category
            for cat in cats:
                sub_col = new_col[new_col == cat] #subset of col which only contains this category
                

                if j in self.ignore_cats.keys() and cat in self.ignore_cats[j]: #ignore this category
                    new_col_lst.append(sub_col)
                else:
                    cat_inflection_formats = self._get_inflected_strings(cat, subformats) #set of inflected strings for this category
                    
                    new_col_lst.append(
                        pd.Series(rng.choice(list(cat_inflection_formats), size = sub_col.shape[0]), index=sub_col.index)
                    ) #randomly sample the strings from the available inflections    
            new_col = pd.concat(new_col_lst).reindex(new_col.index) #reindex based on original df index.
            new_df.iloc[:, j] = new_col
        
        end = time()
        self.update_history("Category inflections", end - start)
        return new_df, {}, {}

class DateFormatStainer(Stainer):
    """
    Stainer to alter the format of dates for given date columns.
    
    Parameters:
        name (str):
            Name of stainer.
        col_idx (int list):
            Columns to perform date stainer on. Must be specified.
        num_format (int):
            Number of date formats present within each column. If num_format > number of available formats, or num_format == -1, use all formats.
        formats (str list or None):
            List of date string format options that the DateFormatStainer chooses from. Use datetime module string formats (e.g. '%d%b%Y'). If None,
            a default list of 41 non-ambiguous (month is named) date formats are provided.
    """
    def __init__(self, col_idx, name="Date Formats", num_format = 2, formats = None):
        import itertools
        
        super().__init__(name, [], col_idx)
        self.num_format = num_format

        if formats:
            self.formats = formats
        else:
            self.formats = [f"{dm_y[0]}{br}{dm_y[1]}" for br in [",", ", ", "-", "/", " "]
                                for m_type in ["%b", "%B"]
                                for d_m in itertools.permutations(["%d", m_type])
                                for d_m_str in [f"{d_m[0]}{br}{d_m[1]}"]
                                for dm_y in itertools.permutations([d_m_str, '%Y'])
                           ] + ['%Y%m%d'] #default formats; 41 total and non-ambiguous
            
        
    def transform(self, df, rng, row_idx = None, col_idx = None):
        new_df, row_idx, col_idx = self._init_transform(df, row_idx, col_idx)

        start = time()
        nrow = new_df.shape[0]
        
        #iterate over each column index
        for j in col_idx:
            new_col = df.iloc[:, j].copy() #instantiate a copy of this column which will be used to replace the existing one in new_df
            if self.num_format == -1 or self.num_format > len(self.formats):
                subformats = self.formats #use all formats
            else:
                subformats = rng.choice(self.formats, size=self.num_format, replace=False) #randomly select num_format formats from self.formats to be used for this column
            
            random_idxs = np.array_split(rng.choice(nrow, size=nrow, replace=False), len(subformats)) #randomly split dataframe indices into len(subformats) number of groups
            
            for i in range(len(subformats)): #for each group of indices, apply a different format from subformats
                new_col.iloc[random_idxs[i]] = new_df.iloc[random_idxs[i], j].apply(lambda x: x.strftime(subformats[i]))
                #for each set of random indices, apply a different strftime format

            new_df.iloc[:, j] = new_col
    
        end = time()
        self.update_history("Date Formats", end - start)
        return new_df, {}, {}

class DateSplitStainer(Stainer):
    """
    Stainer that splits each given date / datetime columns into 3 columns respectively, representing day, month, and year. 
    If a given column's name is 'X', then the respective generated column names are 'X_day', 'X_month', and 'X_year'.
    If a column is split, the original column will be dropped.
    For 'X_month' and 'X_year', a format from ['m', '%B', '%b'], and ['%Y', '%y'] is randomly chosen respectively. 
    
    Parameters:
        name (str):
            Name of stainer.
        col_idx (int list):
            date columns to perform date splitting on. Must be specified.
        prob:
            probability that the stainer splits a date column. Probabilities of split for each given date column are independent.
    """
    def __init__(self, col_idx, name="Date Split", prob=1.0):
        super().__init__(name, [], col_idx)

        if prob < 0 or prob > 1:
            raise ValueError("prob is a probability, it must be in the range [0, 1].")
        else:
            self.prob = prob
        
    def transform(self, df, rng, row_idx = None, col_idx = None):
        new_df, row_idx, col_idx = self._init_transform(df, row_idx, col_idx)

        start = time()
        
        message = f"Split the following date columns: "
        
        col_map_dct = {j: [] for j in range(df.shape[1])} #initialize column map dictionary; new number of columns is unknown at start.
        j_new = 0 #running column index for output df

        #iterate over all columns, and apply logic only when current column index is in self.col_idx
        for j in range(df.shape[1]):
            if (j not in self.col_idx) or (rng.random() > self.prob): #current column index not in self.col_idx, or no split due to probability
                col_map_dct[j].append(j_new)
                j_new += 1
            else:
                col_name = df.columns[j]
                message += f"{col_name}, "
                
                #check to ensure no undetected column name conflict
                if f"{col_name}_day" in new_df.columns:
                    raise KeyError(f"column name: '{col_name}_day' already exists in dataframe.")
                if f"{col_name}_month" in new_df.columns:
                    raise KeyError(f"column name: '{col_name}_month' already exists in dataframe.")
                if f"{col_name}_year" in new_df.columns:
                    raise KeyError(f"column name: '{col_name}_year' already exists in dataframe.")
                
                month_format = rng.choice(["%m", "%B", "%b"]) #randomly chosen month format
                year_format = rng.choice(["%Y", "%y"]) #randomly chosen year format

                new_df.drop(col_name, axis=1, inplace=True)
                new_df.insert(j_new, f"{col_name}_day", df[col_name].apply(lambda x: x.strftime("%d")))
                new_df.insert(j_new + 1, f"{col_name}_month", df[col_name].apply(lambda x: x.strftime(month_format)))
                new_df.insert(j_new + 2, f"{col_name}_year", df[col_name].apply(lambda x: x.strftime(year_format)))
                
                col_map_dct[j].extend([j_new, j_new + 1, j_new + 2])
                j_new += 3
        
        if j == j_new - 1:
            message = "No date columns were split."
        else:
<<<<<<< HEAD
            hist = HistoryDF(message, time_taken, seed)
        ddf.summary.append(hist)  

        
#wishful thinking: assumes some datetime equivalent for latlong has been coded.
class GeoFormatStainer(Stainer):
    """
    Stainer to alter the format of geospatial coordinates for given latlong columns.
    
    fixed_col:
        Columns to perform geo format staining on.
    num_format:
        Number of geo formats present within each column.
    formats:
        List of geo string format options that the GeoFormatStainer chooses from.
    """
    def __init__(self, fixed_col, seed = None, num_format = 2, formats = None):
        super().__init__("Staining geo formats", 0, [], fixed_col, seed)
        if formats:
            self.formats = formats
        else:
            self.formats = ["DMS", "MinDec", "DegDec"]
            
        if num_format > len(self.formats):
            raise InputError(f"Cannot have num_format be more than the number of formats options, which is {len(self.formats)}.")
        if num_format < 1:
            raise InputError(f"Cannot have num_format be less than 1.")
        self.num_format = num_format
        
    def transform(self, ddf, seed):
        super().transform(ddf, seed)
        
        temp_df = ddf.df.copy()
        start = time()
        nrow = temp_df.shape[0]
        
        #iterate over each column in fixed_col
        for col in self.fixed_col:
            # to-do: add error check for if col is of 'geo' type
            
            new_col = temp_df[col].copy() #initiate copy of col which will be used to replace the existing one
            random_idxs = np.array_split(np.random.choice(nrow, size=nrow, replace=False), num_format) #random indices to split dataframe by
            randomized_formats = random.shuffle(self.formats.copy()) #randomized list of formats
            
            for i in range(num_format):
                new_col.iloc[random_idxs[i]] = ddf.df[col].iloc[random_idxs[i],].apply(lambda x: x.strfgeo(randomized_formats[i]))
                #for each set of random indices, apply a different strfgeo format
            
            temp_df[col] = new_col
    
        ddf.df = temp_df

        end = time()
        time_taken = end - start
        
        message = f"Changed the format of the following geo columns: {fixed_col}. For each column, a maximum of {self.num_format} " + \
                  "formats were used."
        if ddf.history:
            hist = HistoryDF(message, time_taken, seed, ddf.df.copy())
        else:
            hist = HistoryDF(message, time_taken, seed)
        ddf.summary.append(hist)
=======
            message = message[:-2]

        col_map = Stainer.convert_mapper_dct_to_array(col_map_dct)

        end = time()
        self.update_history(message, end - start)
        return new_df, {}, col_map
>>>>>>> d6050cac
<|MERGE_RESOLUTION|>--- conflicted
+++ resolved
@@ -387,75 +387,69 @@
         if j == j_new - 1:
             message = "No date columns were split."
         else:
-<<<<<<< HEAD
-            hist = HistoryDF(message, time_taken, seed)
-        ddf.summary.append(hist)  
-
-        
-#wishful thinking: assumes some datetime equivalent for latlong has been coded.
+            message = message[:-2]
+
+        col_map = Stainer.convert_mapper_dct_to_array(col_map_dct)
+
+        end = time()
+        self.update_history(message, end - start)
+        return new_df, {}, col_map
+
+
 class GeoFormatStainer(Stainer):
     """
-    Stainer to alter the format of geospatial coordinates for given latlong columns.
-    
-    fixed_col:
-        Columns to perform geo format staining on.
-    num_format:
-        Number of geo formats present within each column.
-    formats:
-        List of geo string format options that the GeoFormatStainer chooses from.
-    """
-    def __init__(self, fixed_col, seed = None, num_format = 2, formats = None):
-        super().__init__("Staining geo formats", 0, [], fixed_col, seed)
+    Stainer to alter the format of datetimes for given geospatial columns.
+    
+    Parameters:
+        name (str):
+            Name of stainer.
+        col_idx (int list):
+            Columns to perform geospatial stainer on. Must be specified.
+        num_format (int):
+            Number of geospatial formats present within each column. If num_format > number of available formats, or num_format == -1, use all formats.
+        formats (str list or None):
+            List of datetime string format options that the GeoFormatStainer chooses from. Use  module string formats (e.g. '%d%b%Y'). 
+            If None, a default list of 41 non-ambiguous (month is named) datetime formats are provided.
+    """
+    def __init__(self, col_idx, name="Geospatial Formats", num_format = 2, formats = None):
+        import itertools
+        
+        super().__init__(name, [], col_idx)
+        self.num_format = num_format
+
         if formats:
             self.formats = formats
         else:
-            self.formats = ["DMS", "MinDec", "DegDec"]
-            
-        if num_format > len(self.formats):
-            raise InputError(f"Cannot have num_format be more than the number of formats options, which is {len(self.formats)}.")
-        if num_format < 1:
-            raise InputError(f"Cannot have num_format be less than 1.")
-        self.num_format = num_format
-        
-    def transform(self, ddf, seed):
-        super().transform(ddf, seed)
-        
-        temp_df = ddf.df.copy()
-        start = time()
-        nrow = temp_df.shape[0]
-        
-        #iterate over each column in fixed_col
-        for col in self.fixed_col:
-            # to-do: add error check for if col is of 'geo' type
-            
-            new_col = temp_df[col].copy() #initiate copy of col which will be used to replace the existing one
-            random_idxs = np.array_split(np.random.choice(nrow, size=nrow, replace=False), num_format) #random indices to split dataframe by
-            randomized_formats = random.shuffle(self.formats.copy()) #randomized list of formats
-            
-            for i in range(num_format):
-                new_col.iloc[random_idxs[i]] = ddf.df[col].iloc[random_idxs[i],].apply(lambda x: x.strfgeo(randomized_formats[i]))
-                #for each set of random indices, apply a different strfgeo format
-            
-            temp_df[col] = new_col
-    
-        ddf.df = temp_df
-
-        end = time()
-        time_taken = end - start
-        
-        message = f"Changed the format of the following geo columns: {fixed_col}. For each column, a maximum of {self.num_format} " + \
-                  "formats were used."
-        if ddf.history:
-            hist = HistoryDF(message, time_taken, seed, ddf.df.copy())
-        else:
-            hist = HistoryDF(message, time_taken, seed)
-        ddf.summary.append(hist)
-=======
-            message = message[:-2]
-
-        col_map = Stainer.convert_mapper_dct_to_array(col_map_dct)
-
-        end = time()
-        self.update_history(message, end - start)
-        return new_df, {}, col_map
->>>>>>> d6050cac
+            self.formats = [date + " %H:%M:%S" for date in [f"{dm_y[0]}{br}{dm_y[1]}" for br in [",", ", ", "-", "/", " "]
+                                for m_type in ["%b", "%B"]
+                                for d_m in itertools.permutations(["%d", m_type])
+                                for d_m_str in [f"{d_m[0]}{br}{d_m[1]}"]
+                                for dm_y in itertools.permutations([d_m_str, '%Y'])
+                           ] + ['%Y%m%d']] #default formats; 41 total and non-ambiguous
+            
+        
+    def transform(self, df, rng, row_idx = None, col_idx = None):
+        new_df, row_idx, col_idx = self._init_transform(df, row_idx, col_idx)
+
+        start = time()
+        nrow = new_df.shape[0]
+        
+        #iterate over each column index
+        for j in col_idx:
+            new_col = df.iloc[:, j].copy() #instantiate a copy of this column which will be used to replace the existing one in new_df
+            if self.num_format == -1 or self.num_format > len(self.formats):
+                subformats = self.formats #use all formats
+            else:
+                subformats = rng.choice(self.formats, size=self.num_format, replace=False) #randomly select num_format formats from self.formats to be used for this column
+            
+            random_idxs = np.array_split(rng.choice(nrow, size=nrow, replace=False), len(subformats)) #randomly split dataframe indices into len(subformats) number of groups
+            
+            for i in range(len(subformats)): #for each group of indices, apply a different format from subformats
+                new_col.iloc[random_idxs[i]] = new_df.iloc[random_idxs[i], j].apply(lambda x: x.strfgeo(subformats[i]))
+                #for each set of random indices, apply a different geo format
+
+            new_df.iloc[:, j] = new_col
+    
+        end = time()
+        self.update_history("Date Formats", end - start)
+        return new_df, {}, {}