from time import time
import numpy as np
import pandas as pd
from itertools import product

# require inflection module for inflection stainer
class Stainer:
    col_type = "all"
    
    def __init__(self, name = "Unnamed Stainer", row_idx = [], col_idx = []):
        self.name = name
        self.row_idx = row_idx
        self.col_idx = col_idx
        
        self.__initialize_history__()

    def get_col_type(self):
        return self.col_type

    def get_indices(self):
        return self.row_idx, self.col_idx
    
    def transform(self, df, rng, row_idx, col_idx):
        raise Exception("Stainer not implemented")

    def _init_transform(self, df, row_idx, col_idx):
        """
        Helper method to assign df / row / cols before transforming
        """
        if not isinstance(df, pd.DataFrame):
            raise TypeError('df should be pandas DataFrame')
        
        new_df = df.copy()
        
        if not row_idx:
            row_idx = self.row_idx
        if not col_idx:
            col_idx = self.col_idx

        return new_df, row_idx, col_idx
                           
    # History-related methods #
    def __initialize_history__(self):
        self.message = ""
        self.time = 0
    
    def update_history(self, message = "", time = 0):
        self.message += message
        self.time += time
    
    def get_history(self):
        """ Creates a history object and returns it"""
        msg, time = self.message, self.time
        if not time:
            time = "Time not updated. Use update_history to update time"
        self.__initialize_history__()
        return self.name, msg, time

    @staticmethod
    def convert_mapper_dct_to_array(dct):
        '''
        Helper function to convert a mapper in dict form to numpy array. Useful when the final number of columns is unknown before stainer transformation.

        Parameters
        ----------
        dct: dictionary of {index: list of indices}
            the mapper in dict form

        Returns
        -------
        np.array
            the mapper in array form (required for Stainer output) 
        '''
        input_size = len(dct.keys())
        output_size = max([j for v in dct.values() for j in v]) + 1 #output size is the maximal index in dct values + 1 (zero-indexing)
        col_map = np.zeros((input_size, output_size)) #initialize column map array
        for i,v in dct.items():
            for j in v:
                col_map[i,j] = 1 #update column map array
        return col_map

class ShuffleStainer(Stainer):
    """ This description isn't complete """ 
    
    def __init__(self, name = "Shuffle"):
        super().__init__(name, [], [])
        
    def transform(self, df, rng, row_idx = None, col_idx = None):
        new_df, row_idx, col_idx = self._init_transform(df, row_idx, col_idx)

        start = time()
        # Shuffle + Create mapping
        new_df["_extra_index_for_stainer"] = range(df.shape[0])
        new_df = new_df.sample(frac = 1, random_state = rng.bit_generator)
        new_idx = new_df["_extra_index_for_stainer"].tolist()
        new_df.drop("_extra_index_for_stainer", axis = 1, inplace = True)
        
        row_map = np.zeros((df.shape[0], df.shape[0]))
        for i in range(len(row_map)):
            row_map[new_idx[i]][i] = 1
        end = time()
        
        self.update_history("Order of rows randomized", end - start)
        
        return new_df, row_map, {}        

class RowDuplicateStainer(Stainer):
    """
    Stainer to duplicate rows of a dataset.
    deg (0, 1]:
        Proportion of given data that would be duplicated.
        Note: If 5 rows were specified and deg = 0.6, only 3 rows will be duplicated
    max_rep (2/3/4/5):
        Maximum number of times a row can appear after duplication. That is, if max_rep = 2, 
        the original row was duplicated once to create 2 copies total.
        Capped at 5 to conserve computational power
    """  
    def __init__(self, deg, max_rep = 2, name = "Add Duplicates", row_idx = []):
        super().__init__(name, row_idx, [])
        if deg <= 0 or deg > 1:
            raise ValueError("Degree should be in range (0, 1]")
        self.deg = deg
        if max_rep not in [2, 3, 4, 5]:
            raise ValueError("max_rep should be in range [2, 5]")
        self.max_rep = max_rep

    def transform(self, df, rng, row_idx = None, col_idx = None):
        _, row, col = self._init_transform(df, row_idx, col_idx)
        new_df = []
        row_map = np.zeros((df.shape[0], int(df.shape[0] * self.deg * self.max_rep) + 1))
        
        start = time()
        idx_to_dup = rng.choice(row, size = int(self.deg * df.shape[0]), replace = False)
        idx_to_dup.sort()
        
        new_idx = 0

        for old_idx, *row in df.itertuples():
            if len(idx_to_dup) and old_idx == idx_to_dup[0]:
                num_dup = rng.integers(2, self.max_rep, endpoint = True)
                new_df.extend([list(row)] * num_dup)
                for i in range(num_dup):
                    row_map[old_idx][new_idx] = 1
                    new_idx += 1
                idx_to_dup = idx_to_dup[1:]
            else:
                new_df.append(list(row))
                row_map[old_idx][new_idx] = 1
                new_idx += 1

        row_map = row_map[:, :new_idx]
        
        new_df = pd.DataFrame(new_df, columns = df.columns)
        end = time()
        
        message = f"Added Duplicate Rows for {int(self.deg * df.shape[0])} rows. \n" + \
                  f"  Each duplicated row should appear a maximum of {self.max_rep} times. \n" + \
                  f"  Rows added: {new_df.shape[0] - df.shape[0]}"
        
        self.update_history(message, end - start)
        
        return new_df, row_map, {}
    
class InflectionStainer(Stainer):
    """
    Stainer to introduce random inflections (capitalization, case format, pluralization) to given categorical columns.

    Parameters:
        name (str):
            Name of stainer.
        col_idx (int list):
            Columns to perform inflection stainer on. Must be specified.
        ignore_cats (str list / {int: str list} dict):
            Category strings to be ignored by stainer.
            If list: for all columns, ignore all categories present within the list.
            If dict: maps each col_idx to list of ignored category strings for that particular column.
        num_format (int):
            Number of inflection formats present within each column. If num_format > number of available formats, or num_format == -1, use all formats.
        formats (str list, or None):
            List of inflection format options to chooses from. Choose from 'original', 'uppercase', 'lowercase', 'capitalize', 'camelize', 'pluralize', 
            'singularize', 'dasherize', 'humanize', 'titleize', and 'underscore'.
            If None, all inflections are used.
    """
    def __init__(self, col_idx, name="Inflection", ignore_cats = [], num_format = -1, formats = None):
        super().__init__(name, [], col_idx)
        self.num_format = num_format
        
        if isinstance(ignore_cats, list): # convert from list to dict
            temp_ignore_cats = ignore_cats.copy()
            self.ignore_cats = {j: temp_ignore_cats for j in col_idx}
        elif isinstance(ignore_cats, dict):
            self.ignore_cats = ignore_cats
        else:
            raise TypeError("ignore_cats must be either a list of strings, or a dictionary mapping column index to list of strings")

        if formats:
            self.formats = formats
        else:
            self.formats = ['original', 'uppercase', 'lowercase', 'capitalize', 'camelize', 'pluralize', 'singularize', 'dasherize', 'humanize',
                'titleize', 'underscore'] #default formats; 10 total inflections + original

    
    """
    Parameters:
        x (str):
            A category string.
        formats (str list):
            A list of string formats.
            
    Returns a set of strings, one for each inflection format in formats.
    """
    def _get_inflected_strings(self, x, formats):
        import inflection

        default_format_map = {
            'original': lambda x: x,
            'uppercase': lambda x: x.upper(), 
            'lowercase': lambda x: x.lower(), 
            'capitalize': lambda x: x.capitalize(), 
            'camelize': inflection.camelize, 
            'pluralize': inflection.pluralize, 
            'singularize': inflection.singularize,
            'dasherize': inflection.dasherize, 
            'humanize': inflection.humanize, 
            'titleize': inflection.titleize, 
            'underscore': inflection.underscore}

        output_set = set()
        for format in formats:
            output_set.add(default_format_map[format](x))
        return output_set
        
    def transform(self, df, rng, row_idx = None, col_idx = None):
        new_df, row_idx, col_idx = self._init_transform(df, row_idx, col_idx)

        start = time()

        message = "Categorical inflections on:\n"
        inflections_used = dict() #dict of dicts to store inflections used for history

        #iterate over each column index
        for j in col_idx:
            new_col = df.iloc[:, j].copy() #instantiate a copy of this column which will be used to replace the existing one in new_df
            inflections_used[j] = dict()
            cats = [cat for cat in new_col.unique()] #unique categories in the column
            if self.num_format == -1 or self.num_format > len(self.formats):
                subformats = self.formats #use all formats
            else:
                subformats = rng.choice(self.formats, size=self.num_format, replace=False) #randomly select num_format formats from self.formats to be used for this column
            
            new_col_lst = []
            #interate over each string category
            for cat in cats:
                sub_col = new_col[new_col == cat] #subset of col which only contains this category

                if j in self.ignore_cats.keys() and cat in self.ignore_cats[j]: #ignore this category
                    new_col_lst.append(sub_col)
                else:
                    cat_inflection_formats = self._get_inflected_strings(cat, subformats) #set of inflected strings for this category
                    
                    inflections_used[j][cat] = list(cat_inflection_formats)

                    new_col_lst.append(
                        pd.Series(rng.choice(list(cat_inflection_formats), size = sub_col.shape[0]), index=sub_col.index)
                    ) #randomly sample the strings from the available inflections    
            new_col = pd.concat(new_col_lst).reindex(new_col.index) #reindex based on original df index.
            new_df.iloc[:, j] = new_col
        
        end = time()
        message += inflections_used.__repr__()
        self.update_history(message, end - start)
        return new_df, {}, {}

class DatetimeFormatStainer(Stainer):
    """
    Stainer to alter the format of datetimes for given datetime columns.
    
    Parameters:
        name (str):
            Name of stainer.
        col_idx (int list):
            Columns to perform datetime stainer on. Must be specified.
        num_format (int):
            Number of datetime formats present within each column. If num_format > number of available formats, or num_format == -1, use all formats.
        formats (str list or None):
            List of datetime string format options that the DatetimeFormatStainer chooses from. Use datetime module string formats (e.g. '%d%b%Y'). 
            If None, a default list of 41 non-ambiguous (month is named) datetime formats are provided.
    """
    def __init__(self, col_idx, name="Datetime Formats", num_format = 2, formats = None):
        import itertools
        
        super().__init__(name, [], col_idx)
        self.num_format = num_format

        if formats:
            self.formats = formats
        else:
            self.formats = [date + " %H:%M:%S" for date in [f"{dm_y[0]}{br}{dm_y[1]}" for br in [",", ", ", "-", "/", " "]
                                for m_type in ["%b", "%B"]
                                for d_m in itertools.permutations(["%d", m_type])
                                for d_m_str in [f"{d_m[0]}{br}{d_m[1]}"]
                                for dm_y in itertools.permutations([d_m_str, '%Y'])
                           ] + ['%Y%m%d']] #default formats; 41 total and non-ambiguous
            
        
    def transform(self, df, rng, row_idx = None, col_idx = None):
        new_df, row_idx, col_idx = self._init_transform(df, row_idx, col_idx)

        start = time()
        nrow = new_df.shape[0]
        message = "Date Formats used:\n"
        date_formats_used = {} #dict to store date formats used
        
        #iterate over each column index
        for j in col_idx:
            new_col = df.iloc[:, j].copy() #instantiate a copy of this column which will be used to replace the existing one in new_df
            if self.num_format == -1 or self.num_format > len(self.formats):
                subformats = self.formats #use all formats
            else:
                subformats = rng.choice(self.formats, size=self.num_format, replace=False) #randomly select num_format formats from self.formats to be used for this column
            
            date_formats_used[j] = list(subformats)

            random_idxs = np.array_split(rng.choice(nrow, size=nrow, replace=False), len(subformats)) #randomly split dataframe indices into len(subformats) number of groups
            
            for i in range(len(subformats)): #for each group of indices, apply a different format from subformats
                new_col.iloc[random_idxs[i]] = new_df.iloc[random_idxs[i], j].apply(lambda x: x if pd.isna(x) else x.strftime(subformats[i]))
                #for each set of random indices, apply a different strftime format

            new_df.iloc[:, j] = new_col

        end = time()
        message += date_formats_used.__repr__()
        self.update_history(message, end - start)
        return new_df, {}, {}

class DateFormatStainer(DatetimeFormatStainer):
    """
    Stainer to alter the format of dates for given date columns.
    
    Parameters:
        name (str):
            Name of stainer.
        col_idx (int list):
            Columns to perform date stainer on.
        num_format (int):
            Number of date formats present within each column. If num_format > number of available formats, or num_format == -1, use all formats.
        formats (str list or None):
            List of date string format options that the DateFormatStainer chooses from. Use datetime module string formats (e.g. '%d%b%Y'). If None,
            a default list of 41 non-ambiguous (month is named) date formats are provided.
    """
    def __init__(self, col_idx=[], name="Date Formats", num_format = 2, formats = None):
        import itertools
        if formats == None:
            formats = [f"{dm_y[0]}{br}{dm_y[1]}" for br in [",", ", ", "-", "/", " "]
                        for m_type in ["%b", "%B"]
                        for d_m in itertools.permutations(["%d", m_type])
                        for d_m_str in [f"{d_m[0]}{br}{d_m[1]}"]
                        for dm_y in itertools.permutations([d_m_str, '%Y'])
                    ] + ['%Y%m%d'] #default formats; 41 total and non-ambiguous

        super().__init__(col_idx=col_idx, name=name, num_format=num_format, formats=formats)


class DatetimeSplitStainer(Stainer):
    """
    Stainer that splits each given date / datetime columns into 3 columns respectively, representing day, month, and year. 
    If a given column's name is 'X', then the respective generated column names are 'X_day', 'X_month', and 'X_year'. If keep_time is True,
    then further generate 'X_hour', 'X_minute', and 'X_second'.
    If a column is split, the original column will be dropped.
    For 'X_month' and 'X_year', a format from ['m', '%B', '%b'], and ['%Y', '%y'] is randomly chosen respectively. 
    
    Parameters:
        name (str):
            Name of stainer.
        col_idx (int list):
            date columns to perform date splitting on.
        keep_time (boolean):
            parameter to set whether time component of datetime should be kept, thus 3 new columns are created. Default is True.
        prob:
            probability that the stainer splits a date column. Probabilities of split for each given date column are independent.
    """
    def __init__(self, col_idx=[], name="Date Split", keep_time = True, prob=1.0):
        super().__init__(name, [], col_idx)
        self.keep_time = keep_time

        if prob < 0 or prob > 1:
            raise ValueError("prob is a probability, it must be in the range [0, 1].")
        else:
            self.prob = prob
        
    def transform(self, df, rng, row_idx = None, col_idx = None):
        new_df, row_idx, col_idx = self._init_transform(df, row_idx, col_idx)

        start = time()
        
        message = f"Split the following date columns: "
        
        col_map_dct = {j: [] for j in range(df.shape[1])} #initialize column map dictionary; new number of columns is unknown at start.
        j_new = 0 #running column index for output df

        #iterate over all columns, and apply logic only when current column index is in self.col_idx
        for j in range(df.shape[1]):
            if (j not in self.col_idx) or (rng.random() > self.prob): #current column index not in self.col_idx, or no split due to probability
                col_map_dct[j].append(j_new)
                j_new += 1
            else:
                col_name = df.columns[j]
                message += f"{col_name}, "
                
                #check to ensure no undetected column name conflict
                if f"{col_name}_day" in new_df.columns:
                    raise KeyError(f"column name: '{col_name}_day' already exists in dataframe.")
                if f"{col_name}_month" in new_df.columns:
                    raise KeyError(f"column name: '{col_name}_month' already exists in dataframe.")
                if f"{col_name}_year" in new_df.columns:
                    raise KeyError(f"column name: '{col_name}_year' already exists in dataframe.")
                
                month_format = rng.choice(["%m", "%B", "%b"]) #randomly chosen month format
                year_format = rng.choice(["%Y", "%y"]) #randomly chosen year format

                new_df.drop(col_name, axis=1, inplace=True)
                new_df.insert(j_new, f"{col_name}_day", df[col_name].apply(lambda x: x if pd.isna(x) else x.strftime("%d")))
                new_df.insert(j_new + 1, f"{col_name}_month", df[col_name].apply(lambda x: x if pd.isna(x) else x.strftime(month_format)))
                new_df.insert(j_new + 2, f"{col_name}_year", df[col_name].apply(lambda x: x if pd.isna(x) else x.strftime(year_format)))
                
                col_map_dct[j].extend([j_new, j_new + 1, j_new + 2])
                j_new += 3

                if self.keep_time:
                    #check to ensure no undetected column name conflict
                    if f"{col_name}_hour" in new_df.columns:
                        raise KeyError(f"column name: '{col_name}_hour' already exists in dataframe.")
                    if f"{col_name}_minute" in new_df.columns:
                        raise KeyError(f"column name: '{col_name}_minute' already exists in dataframe.")
                    if f"{col_name}_second" in new_df.columns:
                        raise KeyError(f"column name: '{col_name}_second' already exists in dataframe.")

                    new_df.insert(j_new, f"{col_name}_hour", df[col_name].apply(lambda x: x if pd.isna(x) else x.strftime("%H")))
                    new_df.insert(j_new + 1, f"{col_name}_minute", df[col_name].apply(lambda x: x if pd.isna(x) else x.strftime("%M")))
                    new_df.insert(j_new + 2, f"{col_name}_second", df[col_name].apply(lambda x: x if pd.isna(x) else x.strftime("%S")))
                    
                    col_map_dct[j].extend([j_new, j_new + 1, j_new + 2])
                    j_new += 3

        if j == j_new - 1:
            message = "No date columns were split."
        else:
            message = message[:-2]

        col_map = Stainer.convert_mapper_dct_to_array(col_map_dct)

        end = time()
        self.update_history(message, end - start)
<<<<<<< HEAD
=======
        return new_df, {}, col_map

class BinningStainer(Stainer):
    """
    Stainer that bins continuous columns into discrete groups (each group represents an interval [a,b)).
    
            Columns to perform binning on. Must be specified.
        group_size:
            Number of elements in each interval group.
        n_groups:
            Number of groups to bin to. Ignored if either range or size is not None.
        sf:
            Number of significant digits to be used in the output string representation for the intervals.
    """
    def __init__(self, col_idx, name="Binning", group_size=None, n_groups=5, sf=4):
        super().__init__(name, [], col_idx)
        self.type = type
        self.range = range
        self.group_size = group_size
        self.n_groups = n_groups
        self.sf = sf
    
    @staticmethod
    def _bin_into_group(x, cutpoints):
        """
        Helper to bin decimal into the correct group.
        """
        #binary search for upper bound index, which is 'high'
        low=0
        high=len(cutpoints)-1
        while low < high:
            mid = low + (high - low) // 2
            if x < cutpoints[mid]:
                high = mid
            else:
                low = mid + 1

        lower_bound = cutpoints[high - 1]
        upper_bound = cutpoints[high]

        if high == len(cutpoints) - 1: #last index, closed interval
            return f"[{lower_bound}, {upper_bound}]"
        else: #not last index, half-open interval
            return f"[{lower_bound}, {upper_bound})"


    def transform(self, df, rng, row_idx=None, col_idx=None):
        new_df, row_idx, col_idx = self._init_transform(df, row_idx, col_idx)

        start = time()
        message = "Binning using the following cutpoints:\n"
        cutpoints_used = {} #dict of cutpoints used per column

        #helper function to round to significant digits
        def round_sig(x, sig=2):
            return round(x, sig-int(np.floor(np.log10(abs(x))))-1)

        #iterate over each column index
        for j in col_idx:
            new_col = df.iloc[:, j].copy() #instantiate a copy of this column which will be used to replace the existing one in new_df

            if self.group_size:
                n_groups = new_col.shape[0] // self.group_size
            else:
                n_groups = self.n_groups
            
            cutpoints = [round_sig(cp, self.sf) for cp in new_col.quantile([i/n_groups for i in range(n_groups + 1)], interpolation='lower').tolist()]
            cutpoints_used[j] = cutpoints

            new_df.iloc[:, j] = new_col.apply(lambda x: x if pd.isna(x) else self._bin_into_group(x, cutpoints))
        
        end = time()
        message += cutpoints_used.__repr__()
        self.update_history(message, end - start)
        return new_df, {}, {}

      
from latlong import Latlong

class LatlongFormatStainer(Stainer):
    """
    Stainer to alter the format of datetimes for given latlong columns.
    
    Parameters:
        name (str):
            Name of stainer.
        col_idx (int list):
            Columns to perform latlong stainer on. Must be specified.
        num_format (int):
            Number of latlong formats present within each column. If num_format > number of available formats, or num_format == -1, use all formats.
        formats (str list or None):
            List of latlong string format options that the LatlongFormatStainer chooses from. Use the Latlong module string formats. 
            If None, a default list of formats are provided.
    """
    def __init__(self, col_idx, name="Latlong Formats", num_format = 2, formats = None):
        import itertools
        
        super().__init__(name, [], col_idx)
        self.num_format = num_format

        if formats:
            self.formats = formats
        else:
            self.formats = ['DMS', 'MinDec'] #default formats
            
        
    def transform(self, df, rng, row_idx = None, col_idx = None):
        new_df, row_idx, col_idx = self._init_transform(df, row_idx, col_idx)

        start = time()
        nrow = new_df.shape[0]
        message = "Latlong Formats used:\n"
        latlong_formats_used = {} #dict to store latlong formats used
        
        #iterate over each column index
        for j in col_idx:
            new_col = df.iloc[:, j].copy() #instantiate a copy of this column which will be used to replace the existing one in new_df
            if self.num_format == -1 or self.num_format > len(self.formats):
                subformats = self.formats #use all formats
            else:
                subformats = rng.choice(self.formats, size=self.num_format, replace=False) #randomly select num_format formats from self.formats to be used for this column
            
            latlong_formats_used[j] = list(subformats)
            random_idxs = np.array_split(rng.choice(nrow, size=nrow, replace=False), len(subformats)) #randomly split dataframe indices into len(subformats) number of groups
            
            for i in range(len(subformats)): #for each group of indices, apply a different format from subformats
                new_col.iloc[random_idxs[i]] = new_df.iloc[random_idxs[i], j].apply(lambda x: x if pd.isna(x) else x.strflatlong(subformats[i]))
                #for each set of random indices, apply a different latlong format

            new_df.iloc[:, j] = new_col
    
        end = time()
        message += latlong_formats_used.__repr__()
        self.update_history(message, end - start)
        return new_df, {}, {}


class LatlongSplitStainer(Stainer):
    """
    Stainer that splits each given latlong columns into 6 columns, representing degree, minute, and seconds, for lat and long respectively.
    If a given column's name is 'X', then the respective generated column names 'X_lat_deg', 'X_lat_min', 'X_lat_sec', 'X_long_deg', 'X_long_min',
    and 'X_long_sec'.
    If a column is split, the original column will be dropped.
    
    Parameters:
        name (str):
            Name of stainer.
        col_idx (int list):
            latlong columns to perform latlong splitting on. Must be specified.
        prob:
            probability that the stainer splits a latlong column. Probabilities of split for each given date column are independent.
    """
    def __init__(self, col_idx, name="Latlong Split", prob=1.0):
        super().__init__(name, [], col_idx)

        if prob < 0 or prob > 1:
            raise ValueError("prob is a probability, it must be in the range [0, 1].")
        else:
            self.prob = prob
        
    def transform(self, df, rng, row_idx = None, col_idx = None):
        new_df, row_idx, col_idx = self._init_transform(df, row_idx, col_idx)

        start = time()
        
        message = f"Split the following latlong columns: "
        
        col_map_dct = {j: [] for j in range(df.shape[1])} #initialize column map dictionary; new number of columns is unknown at start.
        j_new = 0 #running column index for output df

        #iterate over all columns, and apply logic only when current column index is in self.col_idx
        for j in range(df.shape[1]):
            if (j not in self.col_idx) or (rng.random() > self.prob): #current column index not in self.col_idx, or no split due to probability
                col_map_dct[j].append(j_new)
                j_new += 1
            else:
                col_name = df.columns[j]
                message += f"{col_name}, "
                
                #check to ensure no undetected column name conflict
                for suffix in ['lat_deg', 'lat_min', 'lat_sec', 'long_deg', 'long_min', 'long_sec']:
                    if f"{col_name}_{suffix}" in new_df.columns:
                        raise KeyError(f"column name: '{col_name}_{suffix}' already exists in dataframe.")

                new_df.drop(col_name, axis=1, inplace=True)
                new_df.insert(j_new, f"{col_name}_lat_deg", df[col_name].apply(lambda x: x if pd.isna(x) else x.strflatlong("%da")))
                new_df.insert(j_new + 1, f"{col_name}_lat_min", df[col_name].apply(lambda x: x if pd.isna(x) else x.strflatlong("%ma")))
                new_df.insert(j_new + 2, f"{col_name}_lat_sec", df[col_name].apply(lambda x: x if pd.isna(x) else x.strflatlong("%s5a")))
                new_df.insert(j_new + 3, f"{col_name}_long_deg", df[col_name].apply(lambda x: x if pd.isna(x) else x.strflatlong("%do")))
                new_df.insert(j_new + 4, f"{col_name}_long_min", df[col_name].apply(lambda x: x if pd.isna(x) else x.strflatlong("%mo")))
                new_df.insert(j_new + 5, f"{col_name}_long_sec", df[col_name].apply(lambda x: x if pd.isna(x) else x.strflatlong("%s5o")))
                
                col_map_dct[j].extend([j_new, j_new + 1, j_new + 2, j_new + 3, j_new + 4, j_new + 5])
                j_new += 6
        
        if j == j_new - 1:
            message = "No latlong columns were split."
        else:
            message = message[:-2]

        col_map = Stainer.convert_mapper_dct_to_array(col_map_dct)

        end = time()
        self.update_history(message, end - start)
>>>>>>> b952a2c7
        return new_df, {}, col_map<|MERGE_RESOLUTION|>--- conflicted
+++ resolved
@@ -452,8 +452,6 @@
 
         end = time()
         self.update_history(message, end - start)
-<<<<<<< HEAD
-=======
         return new_df, {}, col_map
 
 class BinningStainer(Stainer):
@@ -658,5 +656,4 @@
 
         end = time()
         self.update_history(message, end - start)
->>>>>>> b952a2c7
         return new_df, {}, col_map