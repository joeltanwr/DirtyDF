from time import time
import numpy as np
import pandas as pd
from itertools import product

# require inflection module for inflection stainer
class Stainer:
    col_type = "all"
    
    def __init__(self, name = "Unnamed Stainer", row_idx = [], col_idx = []):
        self.name = name
        self.row_idx = row_idx
        self.col_idx = col_idx
        
        self.__initialize_history__()

    def get_col_type(self):
        return self.col_type

    def get_indices(self):
        return self.row_idx, self.col_idx
    
    def transform(self, df, rng, row_idx, col_idx):
        raise Exception("Stainer not implemented")

    def _init_transform(self, df, row_idx, col_idx):
        """
        Helper method to assign df / row / cols before transforming
        """
        if not isinstance(df, pd.DataFrame):
            raise TypeError('df should be pandas DataFrame')
        
        new_df = df.copy()
        
        if not row_idx:
            row_idx = self.row_idx
        if not col_idx:
            col_idx = self.col_idx

        return new_df, row_idx, col_idx
                           
    # History-related methods #
    def __initialize_history__(self):
        self.message = ""
        self.time = 0
    
    def update_history(self, message = "", time = 0):
        self.message += message
        self.time += time
    
    def get_history(self):
        """ Creates a history object and returns it"""
        msg, time = self.message, self.time
        if not time:
            time = "Time not updated. Use update_history to update time"
        self.__initialize_history__()
        return self.name, msg, time

    @staticmethod
    def convert_mapper_dct_to_array(dct):
        '''
        Helper function to convert a mapper in dict form to numpy array. Useful when the final number of columns is unknown before stainer transformation.

        Parameters
        ----------
        dct: dictionary of {index: list of indices}
            the mapper in dict form

        Returns
        -------
        np.array
            the mapper in array form (required for Stainer output) 
        '''
        input_size = len(dct.keys())
        output_size = max([j for v in dct.values() for j in v]) + 1 #output size is the maximal index in dct values + 1 (zero-indexing)
        col_map = np.zeros((input_size, output_size)) #initialize column map array
        for i,v in dct.items():
            for j in v:
                col_map[i,j] = 1 #update column map array
        return col_map

class ShuffleStainer(Stainer):
    """ This description isn't complete """ 
    
    def __init__(self, name = "Shuffle"):
        super().__init__(name, [], [])
        
    def transform(self, df, rng, row_idx = None, col_idx = None):
        new_df, row_idx, col_idx = self._init_transform(df, row_idx, col_idx)

        start = time()
        # Shuffle + Create mapping
        new_df["_extra_index_for_stainer"] = range(df.shape[0])
        new_df = new_df.sample(frac = 1, random_state = rng.bit_generator)
        new_idx = new_df["_extra_index_for_stainer"].tolist()
        new_df.drop("_extra_index_for_stainer", axis = 1, inplace = True)
        
        row_map = np.zeros((df.shape[0], df.shape[0]))
        for i in range(len(row_map)):
            row_map[new_idx[i]][i] = 1
        end = time()
        
        self.update_history("Order of rows randomized", end - start)
        
        return new_df, row_map, {}        

class RowDuplicateStainer(Stainer):
    """
    Stainer to duplicate rows of a dataset.
    deg (0, 1]:
        Proportion of given data that would be duplicated.
        Note: If 5 rows were specified and deg = 0.6, only 3 rows will be duplicated
    max_rep (2/3/4/5):
        Maximum number of times a row can appear after duplication. That is, if max_rep = 2, 
        the original row was duplicated once to create 2 copies total.
        Capped at 5 to conserve computational power
    """  
    def __init__(self, deg, max_rep = 2, name = "Add Duplicates", row_idx = []):
        super().__init__(name, row_idx, [])
        if deg <= 0 or deg > 1:
            raise ValueError("Degree should be in range (0, 1]")
        self.deg = deg
        if max_rep not in [2, 3, 4, 5]:
            raise ValueError("max_rep should be in range [2, 5]")
        self.max_rep = max_rep

    def transform(self, df, rng, row_idx = None, col_idx = None):
        _, row, col = self._init_transform(df, row_idx, col_idx)
        new_df = []
        row_map = np.zeros((df.shape[0], int(df.shape[0] * self.deg * self.max_rep) + 1))
        
        start = time()
        idx_to_dup = rng.choice(row, size = int(self.deg * df.shape[0]), replace = False)
        idx_to_dup.sort()
        
        new_idx = 0

        for old_idx, *row in df.itertuples():
            if len(idx_to_dup) and old_idx == idx_to_dup[0]:
                num_dup = rng.integers(2, self.max_rep, endpoint = True)
                new_df.extend([list(row)] * num_dup)
                for i in range(num_dup):
                    row_map[old_idx][new_idx] = 1
                    new_idx += 1
                idx_to_dup = idx_to_dup[1:]
            else:
                new_df.append(list(row))
                row_map[old_idx][new_idx] = 1
                new_idx += 1

        row_map = row_map[:, :new_idx]
        
        new_df = pd.DataFrame(new_df, columns = df.columns)
        end = time()
        
        message = f"Added Duplicate Rows for {int(self.deg * df.shape[0])} rows. \n" + \
                  f"  Each duplicated row should appear a maximum of {self.max_rep} times. \n" + \
                  f"  Rows added: {new_df.shape[0] - df.shape[0]}"
        
        self.update_history(message, end - start)
        
        return new_df, row_map, {}
    
class InflectionStainer(Stainer):
    """
    Stainer to introduce random inflections (capitalization, case format, pluralization) to given categorical columns.

    Parameters:
        name (str):
            Name of stainer.
        col_idx (int list):
            Columns to perform inflection stainer on. Must be specified.
        ignore_cats (str list / {int: str list} dict):
            Category strings to be ignored by stainer.
            If list: for all columns, ignore all categories present within the list.
            If dict: maps each col_idx to list of ignored category strings for that particular column.
        num_format (int):
            Number of inflection formats present within each column. If num_format > number of available formats, or num_format == -1, use all formats.
        formats (str list, or None):
            List of inflection format options to chooses from. Choose from 'original', 'uppercase', 'lowercase', 'capitalize', 'camelize', 'pluralize', 
            'singularize', 'dasherize', 'humanize', 'titleize', and 'underscore'.
            If None, all inflections are used.
    """
    def __init__(self, col_idx, name="Inflection", ignore_cats = [], num_format = -1, formats = None):
        super().__init__(name, [], col_idx)
        self.num_format = num_format
        
        if isinstance(ignore_cats, list): # convert from list to dict
            temp_ignore_cats = ignore_cats.copy()
            self.ignore_cats = {j: temp_ignore_cats for j in col_idx}
        elif isinstance(ignore_cats, dict):
            self.ignore_cats = ignore_cats
        else:
            raise TypeError("ignore_cats must be either a list of strings, or a dictionary mapping column index to list of strings")

        if formats:
            self.formats = formats
        else:
            self.formats = ['original', 'uppercase', 'lowercase', 'capitalize', 'camelize', 'pluralize', 'singularize', 'dasherize', 'humanize',
                'titleize', 'underscore'] #default formats; 10 total inflections + original

    
    """
    Parameters:
        x (str):
            A category string.
        formats (str list):
            A list of string formats.
            
    Returns a set of strings, one for each inflection format in formats.
    """
    def _get_inflected_strings(self, x, formats):
        import inflection

        default_format_map = {
            'original': lambda x: x,
            'uppercase': lambda x: x.upper(), 
            'lowercase': lambda x: x.lower(), 
            'capitalize': lambda x: x.capitalize(), 
            'camelize': inflection.camelize, 
            'pluralize': inflection.pluralize, 
            'singularize': inflection.singularize,
            'dasherize': inflection.dasherize, 
            'humanize': inflection.humanize, 
            'titleize': inflection.titleize, 
            'underscore': inflection.underscore}

        output_set = set()
        for format in formats:
            output_set.add(default_format_map[format](x))
        return output_set
        
    def transform(self, df, rng, row_idx = None, col_idx = None):
        new_df, row_idx, col_idx = self._init_transform(df, row_idx, col_idx)

        start = time()
        
        #iterate over each column index
        for j in col_idx:
            new_col = df.iloc[:, j].copy() #instantiate a copy of this column which will be used to replace the existing one in new_df
            cats = [cat for cat in new_col.unique()] #unique categories in the column
            if self.num_format == -1 or self.num_format > len(self.formats):
                subformats = self.formats #use all formats
            else:
                subformats = rng.choice(self.formats, size=self.num_format, replace=False) #randomly select num_format formats from self.formats to be used for this column
            
            new_col_lst = []
            #interate over each string category
            for cat in cats:
                sub_col = new_col[new_col == cat] #subset of col which only contains this category
                

                if j in self.ignore_cats.keys() and cat in self.ignore_cats[j]: #ignore this category
                    new_col_lst.append(sub_col)
                else:
                    cat_inflection_formats = self._get_inflected_strings(cat, subformats) #set of inflected strings for this category
                    
                    new_col_lst.append(
                        pd.Series(rng.choice(list(cat_inflection_formats), size = sub_col.shape[0]), index=sub_col.index)
                    ) #randomly sample the strings from the available inflections    
            new_col = pd.concat(new_col_lst).reindex(new_col.index) #reindex based on original df index.
            new_df.iloc[:, j] = new_col
        
        end = time()
        self.update_history("Category inflections", end - start)
        return new_df, {}, {}

class DateFormatStainer(Stainer):
    """
    Stainer to alter the format of dates for given date columns.
    
    Parameters:
        name (str):
            Name of stainer.
        col_idx (int list):
            Columns to perform date stainer on. Must be specified.
        num_format (int):
            Number of date formats present within each column. If num_format > number of available formats, or num_format == -1, use all formats.
        formats (str list or None):
            List of date string format options that the DateFormatStainer chooses from. Use datetime module string formats (e.g. '%d%b%Y'). If None,
            a default list of 41 non-ambiguous (month is named) date formats are provided.
    """
    def __init__(self, col_idx, name="Date Formats", num_format = 2, formats = None):
        import itertools
        
        super().__init__(name, [], col_idx)
        self.num_format = num_format

        if formats:
            self.formats = formats
        else:
            self.formats = [f"{dm_y[0]}{br}{dm_y[1]}" for br in [",", ", ", "-", "/", " "]
                                for m_type in ["%b", "%B"]
                                for d_m in itertools.permutations(["%d", m_type])
                                for d_m_str in [f"{d_m[0]}{br}{d_m[1]}"]
                                for dm_y in itertools.permutations([d_m_str, '%Y'])
                           ] + ['%Y%m%d'] #default formats; 41 total and non-ambiguous
            
        
    def transform(self, df, rng, row_idx = None, col_idx = None):
        new_df, row_idx, col_idx = self._init_transform(df, row_idx, col_idx)

        start = time()
        nrow = new_df.shape[0]
        
        #iterate over each column index
        for j in col_idx:
            new_col = df.iloc[:, j].copy() #instantiate a copy of this column which will be used to replace the existing one in new_df
            if self.num_format == -1 or self.num_format > len(self.formats):
                subformats = self.formats #use all formats
            else:
                subformats = rng.choice(self.formats, size=self.num_format, replace=False) #randomly select num_format formats from self.formats to be used for this column
            
            random_idxs = np.array_split(rng.choice(nrow, size=nrow, replace=False), len(subformats)) #randomly split dataframe indices into len(subformats) number of groups
            
            for i in range(len(subformats)): #for each group of indices, apply a different format from subformats
                new_col.iloc[random_idxs[i]] = new_df.iloc[random_idxs[i], j].apply(lambda x: x.strftime(subformats[i]))
                #for each set of random indices, apply a different strftime format

            new_df.iloc[:, j] = new_col
    
        end = time()
        self.update_history("Date Formats", end - start)
        return new_df, {}, {}

class DateSplitStainer(Stainer):
    """
    Stainer that splits each given date / datetime columns into 3 columns respectively, representing day, month, and year. 
    If a given column's name is 'X', then the respective generated column names are 'X_day', 'X_month', and 'X_year'.
    If a column is split, the original column will be dropped.
    For 'X_month' and 'X_year', a format from ['m', '%B', '%b'], and ['%Y', '%y'] is randomly chosen respectively. 
    
    Parameters:
        name (str):
            Name of stainer.
        col_idx (int list):
            date columns to perform date splitting on. Must be specified.
        prob:
            probability that the stainer splits a date column. Probabilities of split for each given date column are independent.
    """
    def __init__(self, col_idx, name="Date Split", prob=1.0):
        super().__init__(name, [], col_idx)

        if prob < 0 or prob > 1:
            raise ValueError("prob is a probability, it must be in the range [0, 1].")
        else:
            self.prob = prob
        
    def transform(self, df, rng, row_idx = None, col_idx = None):
        new_df, row_idx, col_idx = self._init_transform(df, row_idx, col_idx)

        start = time()
        
        message = f"Split the following date columns: "
        
        col_map_dct = {j: [] for j in range(df.shape[1])} #initialize column map dictionary; new number of columns is unknown at start.
        j_new = 0 #running column index for output df

        #iterate over all columns, and apply logic only when current column index is in self.col_idx
        for j in range(df.shape[1]):
            if (j not in self.col_idx) or (rng.random() > self.prob): #current column index not in self.col_idx, or no split due to probability
                col_map_dct[j].append(j_new)
                j_new += 1
            else:
                col_name = df.columns[j]
                message += f"{col_name}, "
                
                #check to ensure no undetected column name conflict
                if f"{col_name}_day" in new_df.columns:
                    raise KeyError(f"column name: '{col_name}_day' already exists in dataframe.")
                if f"{col_name}_month" in new_df.columns:
                    raise KeyError(f"column name: '{col_name}_month' already exists in dataframe.")
                if f"{col_name}_year" in new_df.columns:
                    raise KeyError(f"column name: '{col_name}_year' already exists in dataframe.")
                
                month_format = rng.choice(["%m", "%B", "%b"]) #randomly chosen month format
                year_format = rng.choice(["%Y", "%y"]) #randomly chosen year format

                new_df.drop(col_name, axis=1, inplace=True)
                new_df.insert(j_new, f"{col_name}_day", df[col_name].apply(lambda x: x.strftime("%d")))
                new_df.insert(j_new + 1, f"{col_name}_month", df[col_name].apply(lambda x: x.strftime(month_format)))
                new_df.insert(j_new + 2, f"{col_name}_year", df[col_name].apply(lambda x: x.strftime(year_format)))
                
                col_map_dct[j].extend([j_new, j_new + 1, j_new + 2])
                j_new += 3
        
        if j == j_new - 1:
            message = "No date columns were split."
        else:
            message = message[:-2]

        col_map = Stainer.convert_mapper_dct_to_array(col_map_dct)

        end = time()
        self.update_history(message, end - start)
<<<<<<< HEAD
        return new_df, {}, col_map

class BinningStainer(Stainer):
    """
    Stainer that bins continuous columns into discrete groups (each group represents an interval [a,b)).
    
    Parameters:
        name (str):
            Name of stainer.
        col_idx (int list):
            Columns to perform binning on. Must be specified.
        group_size:
            Number of elements in each interval group.
        n_groups:
            Number of groups to bin to. Ignored if either range or size is not None.
        sf:
            Number of significant digits to be used in the output string representation for the intervals.
    """
    def __init__(self, col_idx, name="Binning", group_size=None, n_groups=5, sf=4):
        super().__init__(name, [], col_idx)
        self.type = type
        self.range = range
        self.group_size = group_size
        self.n_groups = n_groups
        self.sf = sf
    
    @staticmethod
    def _bin_into_group(x, cutpoints):
        """
        Helper to bin decimal into the correct group.
        """
        #binary search for upper bound index, which is 'high'
        low=0
        high=len(cutpoints)-1
        while low < high:
            mid = low + (high - low) // 2
            if x < cutpoints[mid]:
                high = mid
            else:
                low = mid + 1

        lower_bound = cutpoints[high - 1]
        upper_bound = cutpoints[high]

        if high == len(cutpoints) - 1: #last index, closed interval
            return f"[{lower_bound}, {upper_bound}]"
        else: #not last index, half-open interval
            return f"[{lower_bound}, {upper_bound})"


    def transform(self, df, rng, row_idx=None, col_idx=None):
        new_df, row_idx, col_idx = self._init_transform(df, row_idx, col_idx)

        start = time()

        #helper function to round to significant digits
        def round_sig(x, sig=2):
            return round(x, sig-int(np.floor(np.log10(abs(x))))-1)

        #iterate over each column index
        for j in col_idx:
            new_col = df.iloc[:, j].copy() #instantiate a copy of this column which will be used to replace the existing one in new_df

            if self.group_size:
                n_groups = new_col.shape[0] // self.group_size
            else:
                n_groups = self.n_groups
            
            cutpoints = [round_sig(cp, self.sf) for cp in new_col.quantile([i/n_groups for i in range(n_groups + 1)], interpolation='lower').tolist()]

            new_df.iloc[:, j] = new_col.apply(lambda x: x if pd.isna(x) else self._bin_into_group(x, cutpoints))
        
        end = time()
        self.update_history("Binning", end - start)
        return new_df, {}, {}
        
=======
        return new_df, {}, col_map
>>>>>>> d6050cac
<|MERGE_RESOLUTION|>--- conflicted
+++ resolved
@@ -393,7 +393,6 @@
 
         end = time()
         self.update_history(message, end - start)
-<<<<<<< HEAD
         return new_df, {}, col_map
 
 class BinningStainer(Stainer):
@@ -468,8 +467,4 @@
         
         end = time()
         self.update_history("Binning", end - start)
-        return new_df, {}, {}
-        
-=======
-        return new_df, {}, col_map
->>>>>>> d6050cac
+        return new_df, {}, {}