{
 "cells": [
  {
   "cell_type": "code",
   "execution_count": 1,
   "metadata": {},
   "outputs": [],
   "source": [
    "%load_ext autoreload\n",
    "%autoreload 2\n",
    "\n",
    "import pandas as pd\n",
    "import matplotlib.pyplot as plt\n",
    "from DirtyDF import *\n",
    "from stainer import *"
   ]
  },
  {
   "cell_type": "code",
   "execution_count": 2,
   "metadata": {},
   "outputs": [],
   "source": [
    "df = pd.DataFrame([(0, 'Cat'), (1, 'Dog'), (2, 'Rabbit'), (3, 'Cat'), (4, 'Cat'), (5, 'Dog')],\n",
    "                  columns=('id', 'class'))"
   ]
  },
  {
   "cell_type": "code",
   "execution_count": 3,
   "metadata": {},
   "outputs": [],
   "source": [
    "df[\"class\"] = df[\"class\"].astype(\"category\")"
   ]
  },
  {
   "cell_type": "markdown",
   "metadata": {},
   "source": [
    "# Shuffle"
   ]
  },
  {
   "cell_type": "code",
   "execution_count": 4,
   "metadata": {},
   "outputs": [],
   "source": [
    "stain = ShuffleStainer()"
   ]
  },
  {
   "cell_type": "code",
   "execution_count": 5,
   "metadata": {},
   "outputs": [
    {
     "data": {
      "text/html": [
       "<div>\n",
       "<style scoped>\n",
       "    .dataframe tbody tr th:only-of-type {\n",
       "        vertical-align: middle;\n",
       "    }\n",
       "\n",
       "    .dataframe tbody tr th {\n",
       "        vertical-align: top;\n",
       "    }\n",
       "\n",
       "    .dataframe thead th {\n",
       "        text-align: right;\n",
       "    }\n",
       "</style>\n",
       "<table border=\"1\" class=\"dataframe\">\n",
       "  <thead>\n",
       "    <tr style=\"text-align: right;\">\n",
       "      <th></th>\n",
       "      <th>id</th>\n",
       "      <th>class</th>\n",
       "    </tr>\n",
       "  </thead>\n",
       "  <tbody>\n",
       "    <tr>\n",
       "      <th>2</th>\n",
       "      <td>2</td>\n",
       "      <td>Rabbit</td>\n",
       "    </tr>\n",
       "    <tr>\n",
       "      <th>5</th>\n",
       "      <td>5</td>\n",
       "      <td>Dog</td>\n",
       "    </tr>\n",
       "    <tr>\n",
       "      <th>4</th>\n",
       "      <td>4</td>\n",
       "      <td>Cat</td>\n",
       "    </tr>\n",
       "    <tr>\n",
       "      <th>1</th>\n",
       "      <td>1</td>\n",
       "      <td>Dog</td>\n",
       "    </tr>\n",
       "    <tr>\n",
       "      <th>0</th>\n",
       "      <td>0</td>\n",
       "      <td>Cat</td>\n",
       "    </tr>\n",
       "    <tr>\n",
       "      <th>3</th>\n",
       "      <td>3</td>\n",
       "      <td>Cat</td>\n",
       "    </tr>\n",
       "  </tbody>\n",
       "</table>\n",
       "</div>"
      ],
      "text/plain": [
       "   id   class\n",
       "2   2  Rabbit\n",
       "5   5     Dog\n",
       "4   4     Cat\n",
       "1   1     Dog\n",
       "0   0     Cat\n",
       "3   3     Cat"
      ]
     },
     "execution_count": 5,
     "metadata": {},
     "output_type": "execute_result"
    }
   ],
   "source": [
    "res = DirtyDF(df, seed = 214).add_stainers(stain).add_stainers(stain).run_all_stainers()\n",
    "res.get_df()"
   ]
  },
  {
   "cell_type": "code",
   "execution_count": 6,
   "metadata": {},
   "outputs": [
    {
     "data": {
      "text/html": [
       "<div>\n",
       "<style scoped>\n",
       "    .dataframe tbody tr th:only-of-type {\n",
       "        vertical-align: middle;\n",
       "    }\n",
       "\n",
       "    .dataframe tbody tr th {\n",
       "        vertical-align: top;\n",
       "    }\n",
       "\n",
       "    .dataframe thead th {\n",
       "        text-align: right;\n",
       "    }\n",
       "</style>\n",
       "<table border=\"1\" class=\"dataframe\">\n",
       "  <thead>\n",
       "    <tr style=\"text-align: right;\">\n",
       "      <th></th>\n",
       "      <th>id</th>\n",
       "      <th>class</th>\n",
       "    </tr>\n",
       "  </thead>\n",
       "  <tbody>\n",
       "    <tr>\n",
       "      <th>0</th>\n",
       "      <td>0</td>\n",
       "      <td>Cat</td>\n",
       "    </tr>\n",
       "    <tr>\n",
       "      <th>1</th>\n",
       "      <td>1</td>\n",
       "      <td>Dog</td>\n",
       "    </tr>\n",
       "    <tr>\n",
       "      <th>2</th>\n",
       "      <td>2</td>\n",
       "      <td>Rabbit</td>\n",
       "    </tr>\n",
       "    <tr>\n",
       "      <th>3</th>\n",
       "      <td>3</td>\n",
       "      <td>Cat</td>\n",
       "    </tr>\n",
       "    <tr>\n",
       "      <th>4</th>\n",
       "      <td>4</td>\n",
       "      <td>Cat</td>\n",
       "    </tr>\n",
       "    <tr>\n",
       "      <th>5</th>\n",
       "      <td>5</td>\n",
       "      <td>Dog</td>\n",
       "    </tr>\n",
       "  </tbody>\n",
       "</table>\n",
       "</div>"
      ],
      "text/plain": [
       "   id   class\n",
       "0   0     Cat\n",
       "1   1     Dog\n",
       "2   2  Rabbit\n",
       "3   3     Cat\n",
       "4   4     Cat\n",
       "5   5     Dog"
      ]
     },
     "execution_count": 6,
     "metadata": {},
     "output_type": "execute_result"
    }
   ],
   "source": [
    "# Original DF is unmodified\n",
    "df"
   ]
  },
  {
   "cell_type": "code",
   "execution_count": 7,
   "metadata": {},
   "outputs": [
    {
     "data": {
      "text/plain": [
       "array([[0., 1., 0., 0., 0., 0.],\n",
       "       [0., 0., 0., 0., 1., 0.],\n",
       "       [0., 0., 0., 1., 0., 0.],\n",
       "       [1., 0., 0., 0., 0., 0.],\n",
       "       [0., 0., 1., 0., 0., 0.],\n",
       "       [0., 0., 0., 0., 0., 1.]])"
      ]
     },
     "execution_count": 7,
     "metadata": {},
     "output_type": "execute_result"
    }
   ],
   "source": [
    "res.get_map_from_history(0)"
   ]
  },
  {
   "cell_type": "code",
   "execution_count": 8,
   "metadata": {},
   "outputs": [
    {
     "data": {
      "text/plain": [
       "array([[0., 0., 0., 0., 0., 1.],\n",
       "       [0., 0., 0., 0., 1., 0.],\n",
       "       [0., 0., 1., 0., 0., 0.],\n",
       "       [1., 0., 0., 0., 0., 0.],\n",
       "       [0., 0., 0., 1., 0., 0.],\n",
       "       [0., 1., 0., 0., 0., 0.]])"
      ]
     },
     "execution_count": 8,
     "metadata": {},
     "output_type": "execute_result"
    }
   ],
   "source": [
    "res.get_previous_map()"
   ]
  },
  {
   "cell_type": "code",
   "execution_count": 9,
   "metadata": {},
   "outputs": [
    {
     "data": {
      "text/plain": [
       "array([[0., 0., 0., 0., 1., 0.],\n",
       "       [0., 0., 0., 1., 0., 0.],\n",
       "       [1., 0., 0., 0., 0., 0.],\n",
       "       [0., 0., 0., 0., 0., 1.],\n",
       "       [0., 0., 1., 0., 0., 0.],\n",
       "       [0., 1., 0., 0., 0., 0.]])"
      ]
     },
     "execution_count": 9,
     "metadata": {},
     "output_type": "execute_result"
    }
   ],
   "source": [
    "res.get_mapping(axis = 0)"
   ]
  },
  {
   "cell_type": "code",
   "execution_count": 10,
   "metadata": {},
   "outputs": [
    {
     "data": {
      "text/plain": [
       "array([[1., 0.],\n",
       "       [0., 1.]])"
      ]
     },
     "execution_count": 10,
     "metadata": {},
     "output_type": "execute_result"
    }
   ],
   "source": [
    "res.get_mapping(axis = 1)"
   ]
  },
  {
   "cell_type": "code",
   "execution_count": 11,
   "metadata": {},
   "outputs": [
    {
     "data": {
      "text/html": [
       "<div>\n",
       "<style scoped>\n",
       "    .dataframe tbody tr th:only-of-type {\n",
       "        vertical-align: middle;\n",
       "    }\n",
       "\n",
       "    .dataframe tbody tr th {\n",
       "        vertical-align: top;\n",
       "    }\n",
       "\n",
       "    .dataframe thead th {\n",
       "        text-align: right;\n",
       "    }\n",
       "</style>\n",
       "<table border=\"1\" class=\"dataframe\">\n",
       "  <thead>\n",
       "    <tr style=\"text-align: right;\">\n",
       "      <th></th>\n",
       "      <th>id</th>\n",
       "      <th>class</th>\n",
       "    </tr>\n",
       "  </thead>\n",
       "  <tbody>\n",
       "    <tr>\n",
       "      <th>2</th>\n",
       "      <td>2</td>\n",
       "      <td>Rabbit</td>\n",
       "    </tr>\n",
       "    <tr>\n",
       "      <th>5</th>\n",
       "      <td>5</td>\n",
       "      <td>Dog</td>\n",
       "    </tr>\n",
       "    <tr>\n",
       "      <th>4</th>\n",
       "      <td>4</td>\n",
       "      <td>Cat</td>\n",
       "    </tr>\n",
       "    <tr>\n",
       "      <th>1</th>\n",
       "      <td>1</td>\n",
       "      <td>Dog</td>\n",
       "    </tr>\n",
       "    <tr>\n",
       "      <th>0</th>\n",
       "      <td>0</td>\n",
       "      <td>Cat</td>\n",
       "    </tr>\n",
       "    <tr>\n",
       "      <th>3</th>\n",
       "      <td>3</td>\n",
       "      <td>Cat</td>\n",
       "    </tr>\n",
       "  </tbody>\n",
       "</table>\n",
       "</div>"
      ],
      "text/plain": [
       "   id   class\n",
       "2   2  Rabbit\n",
       "5   5     Dog\n",
       "4   4     Cat\n",
       "1   1     Dog\n",
       "0   0     Cat\n",
       "3   3     Cat"
      ]
     },
     "execution_count": 11,
     "metadata": {},
     "output_type": "execute_result"
    }
   ],
   "source": [
    "new_ddf = DirtyDF(df, seed = 214).add_stainers(stain).run_stainer()\n",
    "new_ddf.add_stainers(stain).run_stainer().get_df()"
   ]
  },
  {
   "cell_type": "code",
   "execution_count": 12,
   "metadata": {},
   "outputs": [
    {
     "name": "stdout",
     "output_type": "stream",
     "text": [
      "1. Shuffle \n",
      " Order of rows randomized \n",
      " Time taken: 0.0009133815765380859 \n",
      "\n",
      "2. Shuffle \n",
      " Order of rows randomized \n",
      " Time taken: 0.0020072460174560547 \n",
      "\n"
     ]
    }
   ],
   "source": [
    "res.print_history()"
   ]
  },
  {
   "cell_type": "markdown",
   "metadata": {},
   "source": [
    "# Row Duplicate"
   ]
  },
  {
   "cell_type": "code",
   "execution_count": 13,
   "metadata": {},
   "outputs": [],
   "source": [
    "dup_stainer = RowDuplicateStainer(deg = 0.6, max_rep = 3)"
   ]
  },
  {
   "cell_type": "code",
   "execution_count": 14,
   "metadata": {},
   "outputs": [
    {
     "data": {
      "text/html": [
       "<div>\n",
       "<style scoped>\n",
       "    .dataframe tbody tr th:only-of-type {\n",
       "        vertical-align: middle;\n",
       "    }\n",
       "\n",
       "    .dataframe tbody tr th {\n",
       "        vertical-align: top;\n",
       "    }\n",
       "\n",
       "    .dataframe thead th {\n",
       "        text-align: right;\n",
       "    }\n",
       "</style>\n",
       "<table border=\"1\" class=\"dataframe\">\n",
       "  <thead>\n",
       "    <tr style=\"text-align: right;\">\n",
       "      <th></th>\n",
       "      <th>id</th>\n",
       "      <th>class</th>\n",
       "    </tr>\n",
       "  </thead>\n",
       "  <tbody>\n",
       "    <tr>\n",
       "      <th>0</th>\n",
       "      <td>0</td>\n",
       "      <td>Cat</td>\n",
       "    </tr>\n",
       "    <tr>\n",
       "      <th>1</th>\n",
       "      <td>0</td>\n",
       "      <td>Cat</td>\n",
       "    </tr>\n",
       "    <tr>\n",
       "      <th>2</th>\n",
       "      <td>0</td>\n",
       "      <td>Cat</td>\n",
       "    </tr>\n",
       "    <tr>\n",
       "      <th>3</th>\n",
       "      <td>1</td>\n",
       "      <td>Dog</td>\n",
       "    </tr>\n",
       "    <tr>\n",
       "      <th>4</th>\n",
       "      <td>2</td>\n",
       "      <td>Rabbit</td>\n",
       "    </tr>\n",
       "    <tr>\n",
       "      <th>5</th>\n",
       "      <td>3</td>\n",
       "      <td>Cat</td>\n",
       "    </tr>\n",
       "    <tr>\n",
       "      <th>6</th>\n",
       "      <td>3</td>\n",
       "      <td>Cat</td>\n",
       "    </tr>\n",
       "    <tr>\n",
       "      <th>7</th>\n",
       "      <td>4</td>\n",
       "      <td>Cat</td>\n",
       "    </tr>\n",
       "    <tr>\n",
       "      <th>8</th>\n",
       "      <td>5</td>\n",
       "      <td>Dog</td>\n",
       "    </tr>\n",
       "    <tr>\n",
       "      <th>9</th>\n",
       "      <td>5</td>\n",
       "      <td>Dog</td>\n",
       "    </tr>\n",
       "    <tr>\n",
       "      <th>10</th>\n",
       "      <td>5</td>\n",
       "      <td>Dog</td>\n",
       "    </tr>\n",
       "  </tbody>\n",
       "</table>\n",
       "</div>"
      ],
      "text/plain": [
       "    id   class\n",
       "0    0     Cat\n",
       "1    0     Cat\n",
       "2    0     Cat\n",
       "3    1     Dog\n",
       "4    2  Rabbit\n",
       "5    3     Cat\n",
       "6    3     Cat\n",
       "7    4     Cat\n",
       "8    5     Dog\n",
       "9    5     Dog\n",
       "10   5     Dog"
      ]
     },
     "execution_count": 14,
     "metadata": {},
     "output_type": "execute_result"
    }
   ],
   "source": [
    "res = DirtyDF(df, seed = 42).add_stainers(dup_stainer).run_all_stainers()\n",
    "res.get_df()"
   ]
  },
  {
   "cell_type": "code",
   "execution_count": 15,
   "metadata": {},
   "outputs": [
    {
     "data": {
      "text/plain": [
       "array([[1., 1., 1., 0., 0., 0., 0., 0., 0., 0., 0.],\n",
       "       [0., 0., 0., 1., 0., 0., 0., 0., 0., 0., 0.],\n",
       "       [0., 0., 0., 0., 1., 0., 0., 0., 0., 0., 0.],\n",
       "       [0., 0., 0., 0., 0., 1., 1., 0., 0., 0., 0.],\n",
       "       [0., 0., 0., 0., 0., 0., 0., 1., 0., 0., 0.],\n",
       "       [0., 0., 0., 0., 0., 0., 0., 0., 1., 1., 1.]])"
      ]
     },
     "execution_count": 15,
     "metadata": {},
     "output_type": "execute_result"
    }
   ],
   "source": [
    "res.get_mapping()"
   ]
  },
  {
   "cell_type": "code",
   "execution_count": 16,
   "metadata": {},
   "outputs": [
    {
     "data": {
      "text/plain": [
       "array([[1., 0.],\n",
       "       [0., 1.]])"
      ]
     },
     "execution_count": 16,
     "metadata": {},
     "output_type": "execute_result"
    }
   ],
   "source": [
    "res.get_mapping(axis = 1)"
   ]
  },
  {
   "cell_type": "code",
   "execution_count": 17,
   "metadata": {},
   "outputs": [
    {
     "data": {
      "text/html": [
       "<div>\n",
       "<style scoped>\n",
       "    .dataframe tbody tr th:only-of-type {\n",
       "        vertical-align: middle;\n",
       "    }\n",
       "\n",
       "    .dataframe tbody tr th {\n",
       "        vertical-align: top;\n",
       "    }\n",
       "\n",
       "    .dataframe thead th {\n",
       "        text-align: right;\n",
       "    }\n",
       "</style>\n",
       "<table border=\"1\" class=\"dataframe\">\n",
       "  <thead>\n",
       "    <tr style=\"text-align: right;\">\n",
       "      <th></th>\n",
       "      <th>id</th>\n",
       "      <th>class</th>\n",
       "    </tr>\n",
       "  </thead>\n",
       "  <tbody>\n",
       "    <tr>\n",
       "      <th>4</th>\n",
       "      <td>2</td>\n",
       "      <td>Rabbit</td>\n",
       "    </tr>\n",
       "    <tr>\n",
       "      <th>8</th>\n",
       "      <td>5</td>\n",
       "      <td>Dog</td>\n",
       "    </tr>\n",
       "    <tr>\n",
       "      <th>2</th>\n",
       "      <td>0</td>\n",
       "      <td>Cat</td>\n",
       "    </tr>\n",
       "    <tr>\n",
       "      <th>6</th>\n",
       "      <td>3</td>\n",
       "      <td>Cat</td>\n",
       "    </tr>\n",
       "    <tr>\n",
       "      <th>10</th>\n",
       "      <td>5</td>\n",
       "      <td>Dog</td>\n",
       "    </tr>\n",
       "    <tr>\n",
       "      <th>9</th>\n",
       "      <td>5</td>\n",
       "      <td>Dog</td>\n",
       "    </tr>\n",
       "    <tr>\n",
       "      <th>7</th>\n",
       "      <td>4</td>\n",
       "      <td>Cat</td>\n",
       "    </tr>\n",
       "    <tr>\n",
       "      <th>3</th>\n",
       "      <td>1</td>\n",
       "      <td>Dog</td>\n",
       "    </tr>\n",
       "    <tr>\n",
       "      <th>0</th>\n",
       "      <td>0</td>\n",
       "      <td>Cat</td>\n",
       "    </tr>\n",
       "    <tr>\n",
       "      <th>1</th>\n",
       "      <td>0</td>\n",
       "      <td>Cat</td>\n",
       "    </tr>\n",
       "    <tr>\n",
       "      <th>5</th>\n",
       "      <td>3</td>\n",
       "      <td>Cat</td>\n",
       "    </tr>\n",
       "  </tbody>\n",
       "</table>\n",
       "</div>"
      ],
      "text/plain": [
       "    id   class\n",
       "4    2  Rabbit\n",
       "8    5     Dog\n",
       "2    0     Cat\n",
       "6    3     Cat\n",
       "10   5     Dog\n",
       "9    5     Dog\n",
       "7    4     Cat\n",
       "3    1     Dog\n",
       "0    0     Cat\n",
       "1    0     Cat\n",
       "5    3     Cat"
      ]
     },
     "execution_count": 17,
     "metadata": {},
     "output_type": "execute_result"
    }
   ],
   "source": [
    "res = DirtyDF(df, seed = 42).add_stainers(dup_stainer).add_stainers(stain).run_all_stainers()\n",
    "res.get_df()"
   ]
  },
  {
   "cell_type": "code",
   "execution_count": 18,
   "metadata": {},
   "outputs": [
    {
     "data": {
      "text/plain": [
       "array([[0., 0., 1., 0., 0., 0., 0., 0., 1., 1., 0.],\n",
       "       [0., 0., 0., 0., 0., 0., 0., 1., 0., 0., 0.],\n",
       "       [1., 0., 0., 0., 0., 0., 0., 0., 0., 0., 0.],\n",
       "       [0., 0., 0., 1., 0., 0., 0., 0., 0., 0., 1.],\n",
       "       [0., 0., 0., 0., 0., 0., 1., 0., 0., 0., 0.],\n",
       "       [0., 1., 0., 0., 1., 1., 0., 0., 0., 0., 0.]])"
      ]
     },
     "execution_count": 18,
     "metadata": {},
     "output_type": "execute_result"
    }
   ],
   "source": [
    "res.get_mapping()"
   ]
  },
  {
   "cell_type": "code",
   "execution_count": 19,
   "metadata": {},
   "outputs": [
    {
     "name": "stdout",
     "output_type": "stream",
     "text": [
      "1. Add Duplicates \n",
      " Added Duplicate Rows for 3 rows. \n",
      "  Each duplicated row should appear a maximum of 3 times. \n",
      "  Rows added: 5 \n",
      " Time taken: 0.000997781753540039 \n",
      "\n",
      "2. Shuffle \n",
      " Order of rows randomized \n",
      " Time taken: 0.0019941329956054688 \n",
      "\n"
     ]
    }
   ],
   "source": [
    "res.print_history()"
   ]
  },
  {
   "cell_type": "markdown",
   "metadata": {},
   "source": [
    "# Inflection"
   ]
  },
  {
   "cell_type": "code",
   "execution_count": 17,
   "metadata": {},
   "outputs": [],
   "source": [
    "rng = np.random.default_rng(42)\n",
    "\n",
    "df2 = pd.DataFrame(zip(range(100), rng.choice(['Cat','Dog','Rabbit'], 100), rng.choice(['Cow', 'Sheep', 'Goat'], 100)),\n",
    "                  columns=('id', 'class', 'class2'))"
   ]
  },
  {
   "cell_type": "code",
   "execution_count": 18,
   "metadata": {},
   "outputs": [
    {
     "output_type": "execute_result",
     "data": {
      "text/plain": [
       "   id   class class2\n",
       "0   0     Cat   Goat\n",
       "1   1  Rabbit    Cow\n",
       "2   2     Dog   Goat\n",
       "3   3     Dog    Cow\n",
       "4   4     Dog   Goat"
      ],
      "text/html": "<div>\n<style scoped>\n    .dataframe tbody tr th:only-of-type {\n        vertical-align: middle;\n    }\n\n    .dataframe tbody tr th {\n        vertical-align: top;\n    }\n\n    .dataframe thead th {\n        text-align: right;\n    }\n</style>\n<table border=\"1\" class=\"dataframe\">\n  <thead>\n    <tr style=\"text-align: right;\">\n      <th></th>\n      <th>id</th>\n      <th>class</th>\n      <th>class2</th>\n    </tr>\n  </thead>\n  <tbody>\n    <tr>\n      <th>0</th>\n      <td>0</td>\n      <td>Cat</td>\n      <td>Goat</td>\n    </tr>\n    <tr>\n      <th>1</th>\n      <td>1</td>\n      <td>Rabbit</td>\n      <td>Cow</td>\n    </tr>\n    <tr>\n      <th>2</th>\n      <td>2</td>\n      <td>Dog</td>\n      <td>Goat</td>\n    </tr>\n    <tr>\n      <th>3</th>\n      <td>3</td>\n      <td>Dog</td>\n      <td>Cow</td>\n    </tr>\n    <tr>\n      <th>4</th>\n      <td>4</td>\n      <td>Dog</td>\n      <td>Goat</td>\n    </tr>\n  </tbody>\n</table>\n</div>"
     },
     "metadata": {},
     "execution_count": 18
    }
   ],
   "source": [
    "df2.head()"
   ]
  },
  {
   "cell_type": "code",
   "execution_count": 19,
   "metadata": {},
   "outputs": [
    {
     "output_type": "execute_result",
     "data": {
      "text/plain": [
       "Rabbit    40\n",
       "Dog       33\n",
       "Cat       27\n",
       "Name: class, dtype: int64"
      ]
     },
     "metadata": {},
     "execution_count": 19
    }
   ],
   "source": [
    "df2['class'].value_counts()"
   ]
  },
  {
   "cell_type": "code",
   "execution_count": 40,
   "metadata": {},
   "outputs": [],
   "source": [
    "inflect = InflectionStainer(col_idx=[1, 2], num_format = 2, formats=['original', 'lowercase', 'pluralize'], ignore_cats={1: ['Dogs']})"
   ]
  },
  {
   "cell_type": "code",
   "execution_count": 41,
   "metadata": {},
   "outputs": [],
   "source": [
    "res = inflect.transform(df2, rng)"
   ]
  },
  {
   "cell_type": "code",
   "execution_count": 42,
   "metadata": {},
   "outputs": [
    {
     "output_type": "execute_result",
     "data": {
      "text/plain": [
       "Dogs       21\n",
       "rabbit     20\n",
       "Rabbits    20\n",
       "Cats       16\n",
       "dog        12\n",
       "cat        11\n",
       "Name: class, dtype: int64"
      ]
     },
     "metadata": {},
     "execution_count": 42
    }
   ],
   "source": [
    "res[0]['class'].value_counts()"
   ]
  },
  {
   "cell_type": "code",
   "execution_count": 43,
   "metadata": {},
   "outputs": [
    {
     "output_type": "stream",
     "name": "stdout",
     "text": [
      "Categorical inflections on:\n{1: {'Cat': ['Cats', 'cat'], 'Rabbit': ['Rabbits', 'rabbit'], 'Dog': ['dog', 'Dogs']}, 2: {'Goat': ['Goat', 'Goats'], 'Cow': ['Cow', 'Kine'], 'Sheep': ['Sheep']}}\n"
     ]
    }
   ],
   "source": [
    "print(inflect.get_history()[1])"
   ]
  },
  {
   "cell_type": "code",
   "execution_count": 23,
   "metadata": {},
   "outputs": [
    {
     "output_type": "execute_result",
     "data": {
      "text/plain": [
       "   id   class class2  id    class class2\n",
       "0   0     Cat   Goat   0      Cat  Goats\n",
       "1   1  Rabbit    Cow   1  Rabbits   Kine\n",
       "2   2     Dog   Goat   2      Dog   goat\n",
       "3   3     Dog    Cow   3      Dog    cow\n",
       "4   4     Dog   Goat   4      Dog  Goats\n",
       "5   5  Rabbit   Goat   5   Rabbit  Goats\n",
       "6   6     Cat   Goat   6     Cats   goat\n",
       "7   7  Rabbit  Sheep   7  Rabbits  sheep\n",
       "8   8     Cat  Sheep   8     Cats  sheep\n",
       "9   9     Cat   Goat   9      Cat   goat"
      ],
      "text/html": "<div>\n<style scoped>\n    .dataframe tbody tr th:only-of-type {\n        vertical-align: middle;\n    }\n\n    .dataframe tbody tr th {\n        vertical-align: top;\n    }\n\n    .dataframe thead th {\n        text-align: right;\n    }\n</style>\n<table border=\"1\" class=\"dataframe\">\n  <thead>\n    <tr style=\"text-align: right;\">\n      <th></th>\n      <th>id</th>\n      <th>class</th>\n      <th>class2</th>\n      <th>id</th>\n      <th>class</th>\n      <th>class2</th>\n    </tr>\n  </thead>\n  <tbody>\n    <tr>\n      <th>0</th>\n      <td>0</td>\n      <td>Cat</td>\n      <td>Goat</td>\n      <td>0</td>\n      <td>Cat</td>\n      <td>Goats</td>\n    </tr>\n    <tr>\n      <th>1</th>\n      <td>1</td>\n      <td>Rabbit</td>\n      <td>Cow</td>\n      <td>1</td>\n      <td>Rabbits</td>\n      <td>Kine</td>\n    </tr>\n    <tr>\n      <th>2</th>\n      <td>2</td>\n      <td>Dog</td>\n      <td>Goat</td>\n      <td>2</td>\n      <td>Dog</td>\n      <td>goat</td>\n    </tr>\n    <tr>\n      <th>3</th>\n      <td>3</td>\n      <td>Dog</td>\n      <td>Cow</td>\n      <td>3</td>\n      <td>Dog</td>\n      <td>cow</td>\n    </tr>\n    <tr>\n      <th>4</th>\n      <td>4</td>\n      <td>Dog</td>\n      <td>Goat</td>\n      <td>4</td>\n      <td>Dog</td>\n      <td>Goats</td>\n    </tr>\n    <tr>\n      <th>5</th>\n      <td>5</td>\n      <td>Rabbit</td>\n      <td>Goat</td>\n      <td>5</td>\n      <td>Rabbit</td>\n      <td>Goats</td>\n    </tr>\n    <tr>\n      <th>6</th>\n      <td>6</td>\n      <td>Cat</td>\n      <td>Goat</td>\n      <td>6</td>\n      <td>Cats</td>\n      <td>goat</td>\n    </tr>\n    <tr>\n      <th>7</th>\n      <td>7</td>\n      <td>Rabbit</td>\n      <td>Sheep</td>\n      <td>7</td>\n      <td>Rabbits</td>\n      <td>sheep</td>\n    </tr>\n    <tr>\n      <th>8</th>\n      <td>8</td>\n      <td>Cat</td>\n      <td>Sheep</td>\n      <td>8</td>\n      <td>Cats</td>\n      <td>sheep</td>\n    </tr>\n    <tr>\n      <th>9</th>\n      <td>9</td>\n      <td>Cat</td>\n      <td>Goat</td>\n      <td>9</td>\n      <td>Cat</td>\n      <td>goat</td>\n    </tr>\n  </tbody>\n</table>\n</div>"
     },
     "metadata": {},
     "execution_count": 23
    }
   ],
   "source": [
    "pd.concat([df2.head(10), res[0].head(10)], axis=1)"
   ]
  },
  {
   "cell_type": "markdown",
   "metadata": {},
   "source": [
    "# DateFormat & DateSplit"
   ]
  },
  {
   "cell_type": "code",
<<<<<<< HEAD
   "execution_count": 2,
=======
   "execution_count": 44,
>>>>>>> a8af09c2
   "metadata": {},
   "outputs": [],
   "source": [
    "import itertools\n",
    "import datetime"
   ]
  },
  {
   "cell_type": "code",
<<<<<<< HEAD
   "execution_count": 3,
=======
   "execution_count": 45,
>>>>>>> a8af09c2
   "metadata": {},
   "outputs": [],
   "source": [
    "df3 = pd.read_csv(\"https://raw.githubusercontent.com/jbrownlee/Datasets/master/daily-min-temperatures.csv\", parse_dates=['Date'])\n",
    "df3['date_copy_1'] = df3['Date'] + datetime.timedelta(days=1)\n",
    "df3['date_copy_2'] = df3['Date'] + datetime.timedelta(days=-1)\n",
    "df3['zero_col'] = 0\n",
    "df3['date_copy_3'] = df3['Date'] + datetime.timedelta(days=2)\n",
    "df3['one_col'] = 1"
   ]
  },
  {
   "cell_type": "code",
<<<<<<< HEAD
   "execution_count": 4,
=======
   "execution_count": 46,
>>>>>>> a8af09c2
   "metadata": {},
   "outputs": [
    {
     "output_type": "execute_result",
     "data": {
      "text/plain": [
       "(3650, 7)"
      ]
     },
     "metadata": {},
<<<<<<< HEAD
     "execution_count": 4
=======
     "execution_count": 46
>>>>>>> a8af09c2
    }
   ],
   "source": [
    "df3.shape"
   ]
  },
  {
   "cell_type": "code",
<<<<<<< HEAD
   "execution_count": 5,
=======
   "execution_count": 47,
>>>>>>> a8af09c2
   "metadata": {},
   "outputs": [
    {
     "output_type": "execute_result",
     "data": {
      "text/plain": [
       "        Date  Temp date_copy_1 date_copy_2  zero_col date_copy_3  one_col\n",
       "0 1981-01-01  20.7  1981-01-02  1980-12-31         0  1981-01-03        1\n",
       "1 1981-01-02  17.9  1981-01-03  1981-01-01         0  1981-01-04        1\n",
       "2 1981-01-03  18.8  1981-01-04  1981-01-02         0  1981-01-05        1"
      ],
      "text/html": "<div>\n<style scoped>\n    .dataframe tbody tr th:only-of-type {\n        vertical-align: middle;\n    }\n\n    .dataframe tbody tr th {\n        vertical-align: top;\n    }\n\n    .dataframe thead th {\n        text-align: right;\n    }\n</style>\n<table border=\"1\" class=\"dataframe\">\n  <thead>\n    <tr style=\"text-align: right;\">\n      <th></th>\n      <th>Date</th>\n      <th>Temp</th>\n      <th>date_copy_1</th>\n      <th>date_copy_2</th>\n      <th>zero_col</th>\n      <th>date_copy_3</th>\n      <th>one_col</th>\n    </tr>\n  </thead>\n  <tbody>\n    <tr>\n      <th>0</th>\n      <td>1981-01-01</td>\n      <td>20.7</td>\n      <td>1981-01-02</td>\n      <td>1980-12-31</td>\n      <td>0</td>\n      <td>1981-01-03</td>\n      <td>1</td>\n    </tr>\n    <tr>\n      <th>1</th>\n      <td>1981-01-02</td>\n      <td>17.9</td>\n      <td>1981-01-03</td>\n      <td>1981-01-01</td>\n      <td>0</td>\n      <td>1981-01-04</td>\n      <td>1</td>\n    </tr>\n    <tr>\n      <th>2</th>\n      <td>1981-01-03</td>\n      <td>18.8</td>\n      <td>1981-01-04</td>\n      <td>1981-01-02</td>\n      <td>0</td>\n      <td>1981-01-05</td>\n      <td>1</td>\n    </tr>\n  </tbody>\n</table>\n</div>"
     },
     "metadata": {},
<<<<<<< HEAD
     "execution_count": 5
=======
     "execution_count": 47
>>>>>>> a8af09c2
    }
   ],
   "source": [
    "df3.head(3)"
   ]
  },
  {
   "cell_type": "code",
   "execution_count": 49,
   "metadata": {},
   "outputs": [],
   "source": [
    "date_format = DateFormatStainer(col_idx=[0], num_format=5)"
   ]
  },
  {
   "cell_type": "code",
   "execution_count": 30,
   "metadata": {},
   "outputs": [
    {
     "data": {
      "text/html": [
       "<div>\n",
       "<style scoped>\n",
       "    .dataframe tbody tr th:only-of-type {\n",
       "        vertical-align: middle;\n",
       "    }\n",
       "\n",
       "    .dataframe tbody tr th {\n",
       "        vertical-align: top;\n",
       "    }\n",
       "\n",
       "    .dataframe thead th {\n",
       "        text-align: right;\n",
       "    }\n",
       "</style>\n",
       "<table border=\"1\" class=\"dataframe\">\n",
       "  <thead>\n",
       "    <tr style=\"text-align: right;\">\n",
       "      <th></th>\n",
       "      <th>Date</th>\n",
       "      <th>Temp</th>\n",
       "      <th>date_copy_1</th>\n",
       "      <th>date_copy_2</th>\n",
       "      <th>zero_col</th>\n",
       "      <th>date_copy_3</th>\n",
       "      <th>one_col</th>\n",
       "    </tr>\n",
       "  </thead>\n",
       "  <tbody>\n",
       "    <tr>\n",
       "      <th>0</th>\n",
       "      <td>1981-01-01</td>\n",
       "      <td>20.7</td>\n",
       "      <td>1981-01-02</td>\n",
       "      <td>1980-12-31</td>\n",
       "      <td>0</td>\n",
       "      <td>1981-01-03</td>\n",
       "      <td>1</td>\n",
       "    </tr>\n",
       "    <tr>\n",
       "      <th>1</th>\n",
       "      <td>1981-01-02</td>\n",
       "      <td>17.9</td>\n",
       "      <td>1981-01-03</td>\n",
       "      <td>1981-01-01</td>\n",
       "      <td>0</td>\n",
       "      <td>1981-01-04</td>\n",
       "      <td>1</td>\n",
       "    </tr>\n",
       "    <tr>\n",
       "      <th>2</th>\n",
       "      <td>1981-01-03</td>\n",
       "      <td>18.8</td>\n",
       "      <td>1981-01-04</td>\n",
       "      <td>1981-01-02</td>\n",
       "      <td>0</td>\n",
       "      <td>1981-01-05</td>\n",
       "      <td>1</td>\n",
       "    </tr>\n",
       "  </tbody>\n",
       "</table>\n",
       "</div>"
      ],
      "text/plain": [
       "        Date  Temp date_copy_1 date_copy_2  zero_col date_copy_3  one_col\n",
       "0 1981-01-01  20.7  1981-01-02  1980-12-31         0  1981-01-03        1\n",
       "1 1981-01-02  17.9  1981-01-03  1981-01-01         0  1981-01-04        1\n",
       "2 1981-01-03  18.8  1981-01-04  1981-01-02         0  1981-01-05        1"
      ]
     },
     "execution_count": 30,
     "metadata": {},
     "output_type": "execute_result"
    }
   ],
   "source": [
    "df3.head(3)"
   ]
  },
  {
   "cell_type": "code",
   "execution_count": 50,
   "metadata": {},
   "outputs": [],
   "source": [
    "rng = np.random.default_rng(42)\n",
    "res = date_format.transform(df3, rng)"
   ]
  },
  {
   "cell_type": "code",
   "execution_count": 51,
   "metadata": {},
   "outputs": [
    {
     "output_type": "execute_result",
     "data": {
      "text/plain": [
       "                  Date  Temp date_copy_1 date_copy_2  zero_col date_copy_3  \\\n",
       "0          1981,Jan,01  20.7  1981-01-02  1980-12-31         0  1981-01-03   \n",
       "1          1981/02/Jan  17.9  1981-01-03  1981-01-01         0  1981-01-04   \n",
       "2             19810103  18.8  1981-01-04  1981-01-02         0  1981-01-05   \n",
       "3          1981-04-Jan  14.6  1981-01-05  1981-01-03         0  1981-01-06   \n",
       "4          1981,Jan,05  15.8  1981-01-06  1981-01-04         0  1981-01-07   \n",
       "...                ...   ...         ...         ...       ...         ...   \n",
       "3645       1990-27-Dec  14.0  1990-12-28  1990-12-26         0  1990-12-29   \n",
       "3646       1990-28-Dec  13.6  1990-12-29  1990-12-27         0  1990-12-30   \n",
       "3647       1990,Dec,29  13.5  1990-12-30  1990-12-28         0  1990-12-31   \n",
       "3648  1990/30/December  15.7  1990-12-31  1990-12-29         0  1991-01-01   \n",
       "3649  1990/31/December  13.0  1991-01-01  1990-12-30         0  1991-01-02   \n",
       "\n",
       "      one_col  \n",
       "0           1  \n",
       "1           1  \n",
       "2           1  \n",
       "3           1  \n",
       "4           1  \n",
       "...       ...  \n",
       "3645        1  \n",
       "3646        1  \n",
       "3647        1  \n",
       "3648        1  \n",
       "3649        1  \n",
       "\n",
       "[3650 rows x 7 columns]"
      ],
      "text/html": "<div>\n<style scoped>\n    .dataframe tbody tr th:only-of-type {\n        vertical-align: middle;\n    }\n\n    .dataframe tbody tr th {\n        vertical-align: top;\n    }\n\n    .dataframe thead th {\n        text-align: right;\n    }\n</style>\n<table border=\"1\" class=\"dataframe\">\n  <thead>\n    <tr style=\"text-align: right;\">\n      <th></th>\n      <th>Date</th>\n      <th>Temp</th>\n      <th>date_copy_1</th>\n      <th>date_copy_2</th>\n      <th>zero_col</th>\n      <th>date_copy_3</th>\n      <th>one_col</th>\n    </tr>\n  </thead>\n  <tbody>\n    <tr>\n      <th>0</th>\n      <td>1981,Jan,01</td>\n      <td>20.7</td>\n      <td>1981-01-02</td>\n      <td>1980-12-31</td>\n      <td>0</td>\n      <td>1981-01-03</td>\n      <td>1</td>\n    </tr>\n    <tr>\n      <th>1</th>\n      <td>1981/02/Jan</td>\n      <td>17.9</td>\n      <td>1981-01-03</td>\n      <td>1981-01-01</td>\n      <td>0</td>\n      <td>1981-01-04</td>\n      <td>1</td>\n    </tr>\n    <tr>\n      <th>2</th>\n      <td>19810103</td>\n      <td>18.8</td>\n      <td>1981-01-04</td>\n      <td>1981-01-02</td>\n      <td>0</td>\n      <td>1981-01-05</td>\n      <td>1</td>\n    </tr>\n    <tr>\n      <th>3</th>\n      <td>1981-04-Jan</td>\n      <td>14.6</td>\n      <td>1981-01-05</td>\n      <td>1981-01-03</td>\n      <td>0</td>\n      <td>1981-01-06</td>\n      <td>1</td>\n    </tr>\n    <tr>\n      <th>4</th>\n      <td>1981,Jan,05</td>\n      <td>15.8</td>\n      <td>1981-01-06</td>\n      <td>1981-01-04</td>\n      <td>0</td>\n      <td>1981-01-07</td>\n      <td>1</td>\n    </tr>\n    <tr>\n      <th>...</th>\n      <td>...</td>\n      <td>...</td>\n      <td>...</td>\n      <td>...</td>\n      <td>...</td>\n      <td>...</td>\n      <td>...</td>\n    </tr>\n    <tr>\n      <th>3645</th>\n      <td>1990-27-Dec</td>\n      <td>14.0</td>\n      <td>1990-12-28</td>\n      <td>1990-12-26</td>\n      <td>0</td>\n      <td>1990-12-29</td>\n      <td>1</td>\n    </tr>\n    <tr>\n      <th>3646</th>\n      <td>1990-28-Dec</td>\n      <td>13.6</td>\n      <td>1990-12-29</td>\n      <td>1990-12-27</td>\n      <td>0</td>\n      <td>1990-12-30</td>\n      <td>1</td>\n    </tr>\n    <tr>\n      <th>3647</th>\n      <td>1990,Dec,29</td>\n      <td>13.5</td>\n      <td>1990-12-30</td>\n      <td>1990-12-28</td>\n      <td>0</td>\n      <td>1990-12-31</td>\n      <td>1</td>\n    </tr>\n    <tr>\n      <th>3648</th>\n      <td>1990/30/December</td>\n      <td>15.7</td>\n      <td>1990-12-31</td>\n      <td>1990-12-29</td>\n      <td>0</td>\n      <td>1991-01-01</td>\n      <td>1</td>\n    </tr>\n    <tr>\n      <th>3649</th>\n      <td>1990/31/December</td>\n      <td>13.0</td>\n      <td>1991-01-01</td>\n      <td>1990-12-30</td>\n      <td>0</td>\n      <td>1991-01-02</td>\n      <td>1</td>\n    </tr>\n  </tbody>\n</table>\n<p>3650 rows × 7 columns</p>\n</div>"
     },
     "metadata": {},
     "execution_count": 51
    }
   ],
   "source": [
    "res[0]"
   ]
  },
  {
   "cell_type": "code",
<<<<<<< HEAD
   "execution_count": 10,
=======
   "execution_count": 52,
   "metadata": {},
   "outputs": [
    {
     "output_type": "execute_result",
     "data": {
      "text/plain": [
       "('Date Formats',\n",
       " \"Date Formats used:\\n{0: ['%Y/%d/%B', '%Y-%d-%b', '%Y/%d/%b', '%Y,%b,%d', '%Y%m%d']}\",\n",
       " 0.044852256774902344)"
      ]
     },
     "metadata": {},
     "execution_count": 52
    }
   ],
   "source": [
    "date_format.get_history()"
   ]
  },
  {
   "cell_type": "code",
   "execution_count": 33,
>>>>>>> a8af09c2
   "metadata": {},
   "outputs": [],
   "source": [
    "datetime_format = DatetimeFormatStainer(col_idx = [0, 2, 3], num_format=3)"
   ]
  },
  {
   "cell_type": "code",
   "execution_count": 11,
   "metadata": {},
   "outputs": [],
   "source": [
    "rng = np.random.default_rng(42)\n",
    "res = datetime_format.transform(df3, rng)"
   ]
  },
  {
   "cell_type": "code",
   "execution_count": 12,
   "metadata": {},
   "outputs": [
    {
     "output_type": "execute_result",
     "data": {
      "text/plain": [
       "                           Date  Temp                  date_copy_1  \\\n",
       "0          1981,Jan,01 00:00:00  20.7       02, Jan, 1981 00:00:00   \n",
       "1          1981,Jan,02 00:00:00  17.9     03 January 1981 00:00:00   \n",
       "2      January/03/1981 00:00:00  18.8   04, January, 1981 00:00:00   \n",
       "3          Jan/04/1981 00:00:00  14.6     05 January 1981 00:00:00   \n",
       "4      January/05/1981 00:00:00  15.8       06, Jan, 1981 00:00:00   \n",
       "...                         ...   ...                          ...   \n",
       "3645  December/27/1990 00:00:00  14.0       28, Dec, 1990 00:00:00   \n",
       "3646  December/28/1990 00:00:00  13.6       29, Dec, 1990 00:00:00   \n",
       "3647  December/29/1990 00:00:00  13.5  30, December, 1990 00:00:00   \n",
       "3648       Dec/30/1990 00:00:00  15.7  31, December, 1990 00:00:00   \n",
       "3649  December/31/1990 00:00:00  13.0   01, January, 1991 00:00:00   \n",
       "\n",
       "                      date_copy_2  zero_col date_copy_3  one_col  \n",
       "0     1980, 31, December 00:00:00         0  1981-01-03        1  \n",
       "1            1981-Jan-01 00:00:00         0  1981-01-04        1  \n",
       "2            1981-Jan-02 00:00:00         0  1981-01-05        1  \n",
       "3      1981, 03, January 00:00:00         0  1981-01-06        1  \n",
       "4            1981-Jan-04 00:00:00         0  1981-01-07        1  \n",
       "...                           ...       ...         ...      ...  \n",
       "3645         1990-Dec-26 00:00:00         0  1990-12-29        1  \n",
       "3646         1990-Dec-27 00:00:00         0  1990-12-30        1  \n",
       "3647         1990-Dec-28 00:00:00         0  1990-12-31        1  \n",
       "3648         1990-Dec-29 00:00:00         0  1991-01-01        1  \n",
       "3649         1990-Dec-30 00:00:00         0  1991-01-02        1  \n",
       "\n",
       "[3650 rows x 7 columns]"
      ],
      "text/html": "<div>\n<style scoped>\n    .dataframe tbody tr th:only-of-type {\n        vertical-align: middle;\n    }\n\n    .dataframe tbody tr th {\n        vertical-align: top;\n    }\n\n    .dataframe thead th {\n        text-align: right;\n    }\n</style>\n<table border=\"1\" class=\"dataframe\">\n  <thead>\n    <tr style=\"text-align: right;\">\n      <th></th>\n      <th>Date</th>\n      <th>Temp</th>\n      <th>date_copy_1</th>\n      <th>date_copy_2</th>\n      <th>zero_col</th>\n      <th>date_copy_3</th>\n      <th>one_col</th>\n    </tr>\n  </thead>\n  <tbody>\n    <tr>\n      <th>0</th>\n      <td>1981,Jan,01 00:00:00</td>\n      <td>20.7</td>\n      <td>02, Jan, 1981 00:00:00</td>\n      <td>1980, 31, December 00:00:00</td>\n      <td>0</td>\n      <td>1981-01-03</td>\n      <td>1</td>\n    </tr>\n    <tr>\n      <th>1</th>\n      <td>1981,Jan,02 00:00:00</td>\n      <td>17.9</td>\n      <td>03 January 1981 00:00:00</td>\n      <td>1981-Jan-01 00:00:00</td>\n      <td>0</td>\n      <td>1981-01-04</td>\n      <td>1</td>\n    </tr>\n    <tr>\n      <th>2</th>\n      <td>January/03/1981 00:00:00</td>\n      <td>18.8</td>\n      <td>04, January, 1981 00:00:00</td>\n      <td>1981-Jan-02 00:00:00</td>\n      <td>0</td>\n      <td>1981-01-05</td>\n      <td>1</td>\n    </tr>\n    <tr>\n      <th>3</th>\n      <td>Jan/04/1981 00:00:00</td>\n      <td>14.6</td>\n      <td>05 January 1981 00:00:00</td>\n      <td>1981, 03, January 00:00:00</td>\n      <td>0</td>\n      <td>1981-01-06</td>\n      <td>1</td>\n    </tr>\n    <tr>\n      <th>4</th>\n      <td>January/05/1981 00:00:00</td>\n      <td>15.8</td>\n      <td>06, Jan, 1981 00:00:00</td>\n      <td>1981-Jan-04 00:00:00</td>\n      <td>0</td>\n      <td>1981-01-07</td>\n      <td>1</td>\n    </tr>\n    <tr>\n      <th>...</th>\n      <td>...</td>\n      <td>...</td>\n      <td>...</td>\n      <td>...</td>\n      <td>...</td>\n      <td>...</td>\n      <td>...</td>\n    </tr>\n    <tr>\n      <th>3645</th>\n      <td>December/27/1990 00:00:00</td>\n      <td>14.0</td>\n      <td>28, Dec, 1990 00:00:00</td>\n      <td>1990-Dec-26 00:00:00</td>\n      <td>0</td>\n      <td>1990-12-29</td>\n      <td>1</td>\n    </tr>\n    <tr>\n      <th>3646</th>\n      <td>December/28/1990 00:00:00</td>\n      <td>13.6</td>\n      <td>29, Dec, 1990 00:00:00</td>\n      <td>1990-Dec-27 00:00:00</td>\n      <td>0</td>\n      <td>1990-12-30</td>\n      <td>1</td>\n    </tr>\n    <tr>\n      <th>3647</th>\n      <td>December/29/1990 00:00:00</td>\n      <td>13.5</td>\n      <td>30, December, 1990 00:00:00</td>\n      <td>1990-Dec-28 00:00:00</td>\n      <td>0</td>\n      <td>1990-12-31</td>\n      <td>1</td>\n    </tr>\n    <tr>\n      <th>3648</th>\n      <td>Dec/30/1990 00:00:00</td>\n      <td>15.7</td>\n      <td>31, December, 1990 00:00:00</td>\n      <td>1990-Dec-29 00:00:00</td>\n      <td>0</td>\n      <td>1991-01-01</td>\n      <td>1</td>\n    </tr>\n    <tr>\n      <th>3649</th>\n      <td>December/31/1990 00:00:00</td>\n      <td>13.0</td>\n      <td>01, January, 1991 00:00:00</td>\n      <td>1990-Dec-30 00:00:00</td>\n      <td>0</td>\n      <td>1991-01-02</td>\n      <td>1</td>\n    </tr>\n  </tbody>\n</table>\n<p>3650 rows × 7 columns</p>\n</div>"
     },
     "metadata": {},
     "execution_count": 12
    }
   ],
   "source": [
    "res[0]"
   ]
  },
  {
   "cell_type": "code",
   "execution_count": 18,
   "metadata": {},
   "outputs": [],
   "source": [
    "date_split = DatetimeSplitStainer([0,2,3,5], keep_time = False, prob=0.75)\n",
    "datetime_split = DatetimeSplitStainer([0,2,3,5], keep_time = True, prob = 0.75)"
   ]
  },
  {
   "cell_type": "code",
   "execution_count": 19,
   "metadata": {},
   "outputs": [],
   "source": [
    "rng = np.random.default_rng(42)\n",
    "res = date_split.transform(df3, rng)"
   ]
  },
  {
   "cell_type": "code",
   "execution_count": 16,
   "metadata": {},
   "outputs": [
    {
     "output_type": "execute_result",
     "data": {
      "text/plain": [
       "           Date  Temp date_copy_1_day date_copy_1_month date_copy_1_year  \\\n",
       "0    1981-01-01  20.7              02           January               81   \n",
       "1    1981-01-02  17.9              03           January               81   \n",
       "2    1981-01-03  18.8              04           January               81   \n",
       "3    1981-01-04  14.6              05           January               81   \n",
       "4    1981-01-05  15.8              06           January               81   \n",
       "...         ...   ...             ...               ...              ...   \n",
       "3645 1990-12-27  14.0              28          December               90   \n",
       "3646 1990-12-28  13.6              29          December               90   \n",
       "3647 1990-12-29  13.5              30          December               90   \n",
       "3648 1990-12-30  15.7              31          December               90   \n",
       "3649 1990-12-31  13.0              01           January               91   \n",
       "\n",
       "     date_copy_2_day date_copy_2_month date_copy_2_year  zero_col date_copy_3  \\\n",
       "0                 31                12             1980         0  1981-01-03   \n",
       "1                 01                01             1981         0  1981-01-04   \n",
       "2                 02                01             1981         0  1981-01-05   \n",
       "3                 03                01             1981         0  1981-01-06   \n",
       "4                 04                01             1981         0  1981-01-07   \n",
       "...              ...               ...              ...       ...         ...   \n",
       "3645              26                12             1990         0  1990-12-29   \n",
       "3646              27                12             1990         0  1990-12-30   \n",
       "3647              28                12             1990         0  1990-12-31   \n",
       "3648              29                12             1990         0  1991-01-01   \n",
       "3649              30                12             1990         0  1991-01-02   \n",
       "\n",
       "      one_col  \n",
       "0           1  \n",
       "1           1  \n",
       "2           1  \n",
       "3           1  \n",
       "4           1  \n",
       "...       ...  \n",
       "3645        1  \n",
       "3646        1  \n",
       "3647        1  \n",
       "3648        1  \n",
       "3649        1  \n",
       "\n",
       "[3650 rows x 11 columns]"
      ],
      "text/html": "<div>\n<style scoped>\n    .dataframe tbody tr th:only-of-type {\n        vertical-align: middle;\n    }\n\n    .dataframe tbody tr th {\n        vertical-align: top;\n    }\n\n    .dataframe thead th {\n        text-align: right;\n    }\n</style>\n<table border=\"1\" class=\"dataframe\">\n  <thead>\n    <tr style=\"text-align: right;\">\n      <th></th>\n      <th>Date</th>\n      <th>Temp</th>\n      <th>date_copy_1_day</th>\n      <th>date_copy_1_month</th>\n      <th>date_copy_1_year</th>\n      <th>date_copy_2_day</th>\n      <th>date_copy_2_month</th>\n      <th>date_copy_2_year</th>\n      <th>zero_col</th>\n      <th>date_copy_3</th>\n      <th>one_col</th>\n    </tr>\n  </thead>\n  <tbody>\n    <tr>\n      <th>0</th>\n      <td>1981-01-01</td>\n      <td>20.7</td>\n      <td>02</td>\n      <td>January</td>\n      <td>81</td>\n      <td>31</td>\n      <td>12</td>\n      <td>1980</td>\n      <td>0</td>\n      <td>1981-01-03</td>\n      <td>1</td>\n    </tr>\n    <tr>\n      <th>1</th>\n      <td>1981-01-02</td>\n      <td>17.9</td>\n      <td>03</td>\n      <td>January</td>\n      <td>81</td>\n      <td>01</td>\n      <td>01</td>\n      <td>1981</td>\n      <td>0</td>\n      <td>1981-01-04</td>\n      <td>1</td>\n    </tr>\n    <tr>\n      <th>2</th>\n      <td>1981-01-03</td>\n      <td>18.8</td>\n      <td>04</td>\n      <td>January</td>\n      <td>81</td>\n      <td>02</td>\n      <td>01</td>\n      <td>1981</td>\n      <td>0</td>\n      <td>1981-01-05</td>\n      <td>1</td>\n    </tr>\n    <tr>\n      <th>3</th>\n      <td>1981-01-04</td>\n      <td>14.6</td>\n      <td>05</td>\n      <td>January</td>\n      <td>81</td>\n      <td>03</td>\n      <td>01</td>\n      <td>1981</td>\n      <td>0</td>\n      <td>1981-01-06</td>\n      <td>1</td>\n    </tr>\n    <tr>\n      <th>4</th>\n      <td>1981-01-05</td>\n      <td>15.8</td>\n      <td>06</td>\n      <td>January</td>\n      <td>81</td>\n      <td>04</td>\n      <td>01</td>\n      <td>1981</td>\n      <td>0</td>\n      <td>1981-01-07</td>\n      <td>1</td>\n    </tr>\n    <tr>\n      <th>...</th>\n      <td>...</td>\n      <td>...</td>\n      <td>...</td>\n      <td>...</td>\n      <td>...</td>\n      <td>...</td>\n      <td>...</td>\n      <td>...</td>\n      <td>...</td>\n      <td>...</td>\n      <td>...</td>\n    </tr>\n    <tr>\n      <th>3645</th>\n      <td>1990-12-27</td>\n      <td>14.0</td>\n      <td>28</td>\n      <td>December</td>\n      <td>90</td>\n      <td>26</td>\n      <td>12</td>\n      <td>1990</td>\n      <td>0</td>\n      <td>1990-12-29</td>\n      <td>1</td>\n    </tr>\n    <tr>\n      <th>3646</th>\n      <td>1990-12-28</td>\n      <td>13.6</td>\n      <td>29</td>\n      <td>December</td>\n      <td>90</td>\n      <td>27</td>\n      <td>12</td>\n      <td>1990</td>\n      <td>0</td>\n      <td>1990-12-30</td>\n      <td>1</td>\n    </tr>\n    <tr>\n      <th>3647</th>\n      <td>1990-12-29</td>\n      <td>13.5</td>\n      <td>30</td>\n      <td>December</td>\n      <td>90</td>\n      <td>28</td>\n      <td>12</td>\n      <td>1990</td>\n      <td>0</td>\n      <td>1990-12-31</td>\n      <td>1</td>\n    </tr>\n    <tr>\n      <th>3648</th>\n      <td>1990-12-30</td>\n      <td>15.7</td>\n      <td>31</td>\n      <td>December</td>\n      <td>90</td>\n      <td>29</td>\n      <td>12</td>\n      <td>1990</td>\n      <td>0</td>\n      <td>1991-01-01</td>\n      <td>1</td>\n    </tr>\n    <tr>\n      <th>3649</th>\n      <td>1990-12-31</td>\n      <td>13.0</td>\n      <td>01</td>\n      <td>January</td>\n      <td>91</td>\n      <td>30</td>\n      <td>12</td>\n      <td>1990</td>\n      <td>0</td>\n      <td>1991-01-02</td>\n      <td>1</td>\n    </tr>\n  </tbody>\n</table>\n<p>3650 rows × 11 columns</p>\n</div>"
     },
     "metadata": {},
     "execution_count": 16
    }
   ],
   "source": [
    "res[0]"
   ]
  },
  {
   "cell_type": "code",
   "execution_count": 20,
   "metadata": {},
   "outputs": [],
   "source": [
    "rng = np.random.default_rng(42)\n",
    "res = datetime_split.transform(df3, rng)"
   ]
  },
  {
   "cell_type": "code",
   "execution_count": 22,
   "metadata": {},
   "outputs": [
    {
     "output_type": "execute_result",
     "data": {
      "text/plain": [
       "           Date  Temp date_copy_1_day date_copy_1_month date_copy_1_year  \\\n",
       "0    1981-01-01  20.7              02           January               81   \n",
       "1    1981-01-02  17.9              03           January               81   \n",
       "2    1981-01-03  18.8              04           January               81   \n",
       "3    1981-01-04  14.6              05           January               81   \n",
       "4    1981-01-05  15.8              06           January               81   \n",
       "...         ...   ...             ...               ...              ...   \n",
       "3645 1990-12-27  14.0              28          December               90   \n",
       "3646 1990-12-28  13.6              29          December               90   \n",
       "3647 1990-12-29  13.5              30          December               90   \n",
       "3648 1990-12-30  15.7              31          December               90   \n",
       "3649 1990-12-31  13.0              01           January               91   \n",
       "\n",
       "     date_copy_1_hour date_copy_1_minute date_copy_1_second date_copy_2_day  \\\n",
       "0                  00                 00                 00              31   \n",
       "1                  00                 00                 00              01   \n",
       "2                  00                 00                 00              02   \n",
       "3                  00                 00                 00              03   \n",
       "4                  00                 00                 00              04   \n",
       "...               ...                ...                ...             ...   \n",
       "3645               00                 00                 00              26   \n",
       "3646               00                 00                 00              27   \n",
       "3647               00                 00                 00              28   \n",
       "3648               00                 00                 00              29   \n",
       "3649               00                 00                 00              30   \n",
       "\n",
       "     date_copy_2_month date_copy_2_year date_copy_2_hour date_copy_2_minute  \\\n",
       "0                   12             1980               00                 00   \n",
       "1                   01             1981               00                 00   \n",
       "2                   01             1981               00                 00   \n",
       "3                   01             1981               00                 00   \n",
       "4                   01             1981               00                 00   \n",
       "...                ...              ...              ...                ...   \n",
       "3645                12             1990               00                 00   \n",
       "3646                12             1990               00                 00   \n",
       "3647                12             1990               00                 00   \n",
       "3648                12             1990               00                 00   \n",
       "3649                12             1990               00                 00   \n",
       "\n",
       "     date_copy_2_second  zero_col date_copy_3  one_col  \n",
       "0                    00         0  1981-01-03        1  \n",
       "1                    00         0  1981-01-04        1  \n",
       "2                    00         0  1981-01-05        1  \n",
       "3                    00         0  1981-01-06        1  \n",
       "4                    00         0  1981-01-07        1  \n",
       "...                 ...       ...         ...      ...  \n",
       "3645                 00         0  1990-12-29        1  \n",
       "3646                 00         0  1990-12-30        1  \n",
       "3647                 00         0  1990-12-31        1  \n",
       "3648                 00         0  1991-01-01        1  \n",
       "3649                 00         0  1991-01-02        1  \n",
       "\n",
       "[3650 rows x 17 columns]"
      ],
      "text/html": "<div>\n<style scoped>\n    .dataframe tbody tr th:only-of-type {\n        vertical-align: middle;\n    }\n\n    .dataframe tbody tr th {\n        vertical-align: top;\n    }\n\n    .dataframe thead th {\n        text-align: right;\n    }\n</style>\n<table border=\"1\" class=\"dataframe\">\n  <thead>\n    <tr style=\"text-align: right;\">\n      <th></th>\n      <th>Date</th>\n      <th>Temp</th>\n      <th>date_copy_1_day</th>\n      <th>date_copy_1_month</th>\n      <th>date_copy_1_year</th>\n      <th>date_copy_1_hour</th>\n      <th>date_copy_1_minute</th>\n      <th>date_copy_1_second</th>\n      <th>date_copy_2_day</th>\n      <th>date_copy_2_month</th>\n      <th>date_copy_2_year</th>\n      <th>date_copy_2_hour</th>\n      <th>date_copy_2_minute</th>\n      <th>date_copy_2_second</th>\n      <th>zero_col</th>\n      <th>date_copy_3</th>\n      <th>one_col</th>\n    </tr>\n  </thead>\n  <tbody>\n    <tr>\n      <th>0</th>\n      <td>1981-01-01</td>\n      <td>20.7</td>\n      <td>02</td>\n      <td>January</td>\n      <td>81</td>\n      <td>00</td>\n      <td>00</td>\n      <td>00</td>\n      <td>31</td>\n      <td>12</td>\n      <td>1980</td>\n      <td>00</td>\n      <td>00</td>\n      <td>00</td>\n      <td>0</td>\n      <td>1981-01-03</td>\n      <td>1</td>\n    </tr>\n    <tr>\n      <th>1</th>\n      <td>1981-01-02</td>\n      <td>17.9</td>\n      <td>03</td>\n      <td>January</td>\n      <td>81</td>\n      <td>00</td>\n      <td>00</td>\n      <td>00</td>\n      <td>01</td>\n      <td>01</td>\n      <td>1981</td>\n      <td>00</td>\n      <td>00</td>\n      <td>00</td>\n      <td>0</td>\n      <td>1981-01-04</td>\n      <td>1</td>\n    </tr>\n    <tr>\n      <th>2</th>\n      <td>1981-01-03</td>\n      <td>18.8</td>\n      <td>04</td>\n      <td>January</td>\n      <td>81</td>\n      <td>00</td>\n      <td>00</td>\n      <td>00</td>\n      <td>02</td>\n      <td>01</td>\n      <td>1981</td>\n      <td>00</td>\n      <td>00</td>\n      <td>00</td>\n      <td>0</td>\n      <td>1981-01-05</td>\n      <td>1</td>\n    </tr>\n    <tr>\n      <th>3</th>\n      <td>1981-01-04</td>\n      <td>14.6</td>\n      <td>05</td>\n      <td>January</td>\n      <td>81</td>\n      <td>00</td>\n      <td>00</td>\n      <td>00</td>\n      <td>03</td>\n      <td>01</td>\n      <td>1981</td>\n      <td>00</td>\n      <td>00</td>\n      <td>00</td>\n      <td>0</td>\n      <td>1981-01-06</td>\n      <td>1</td>\n    </tr>\n    <tr>\n      <th>4</th>\n      <td>1981-01-05</td>\n      <td>15.8</td>\n      <td>06</td>\n      <td>January</td>\n      <td>81</td>\n      <td>00</td>\n      <td>00</td>\n      <td>00</td>\n      <td>04</td>\n      <td>01</td>\n      <td>1981</td>\n      <td>00</td>\n      <td>00</td>\n      <td>00</td>\n      <td>0</td>\n      <td>1981-01-07</td>\n      <td>1</td>\n    </tr>\n    <tr>\n      <th>...</th>\n      <td>...</td>\n      <td>...</td>\n      <td>...</td>\n      <td>...</td>\n      <td>...</td>\n      <td>...</td>\n      <td>...</td>\n      <td>...</td>\n      <td>...</td>\n      <td>...</td>\n      <td>...</td>\n      <td>...</td>\n      <td>...</td>\n      <td>...</td>\n      <td>...</td>\n      <td>...</td>\n      <td>...</td>\n    </tr>\n    <tr>\n      <th>3645</th>\n      <td>1990-12-27</td>\n      <td>14.0</td>\n      <td>28</td>\n      <td>December</td>\n      <td>90</td>\n      <td>00</td>\n      <td>00</td>\n      <td>00</td>\n      <td>26</td>\n      <td>12</td>\n      <td>1990</td>\n      <td>00</td>\n      <td>00</td>\n      <td>00</td>\n      <td>0</td>\n      <td>1990-12-29</td>\n      <td>1</td>\n    </tr>\n    <tr>\n      <th>3646</th>\n      <td>1990-12-28</td>\n      <td>13.6</td>\n      <td>29</td>\n      <td>December</td>\n      <td>90</td>\n      <td>00</td>\n      <td>00</td>\n      <td>00</td>\n      <td>27</td>\n      <td>12</td>\n      <td>1990</td>\n      <td>00</td>\n      <td>00</td>\n      <td>00</td>\n      <td>0</td>\n      <td>1990-12-30</td>\n      <td>1</td>\n    </tr>\n    <tr>\n      <th>3647</th>\n      <td>1990-12-29</td>\n      <td>13.5</td>\n      <td>30</td>\n      <td>December</td>\n      <td>90</td>\n      <td>00</td>\n      <td>00</td>\n      <td>00</td>\n      <td>28</td>\n      <td>12</td>\n      <td>1990</td>\n      <td>00</td>\n      <td>00</td>\n      <td>00</td>\n      <td>0</td>\n      <td>1990-12-31</td>\n      <td>1</td>\n    </tr>\n    <tr>\n      <th>3648</th>\n      <td>1990-12-30</td>\n      <td>15.7</td>\n      <td>31</td>\n      <td>December</td>\n      <td>90</td>\n      <td>00</td>\n      <td>00</td>\n      <td>00</td>\n      <td>29</td>\n      <td>12</td>\n      <td>1990</td>\n      <td>00</td>\n      <td>00</td>\n      <td>00</td>\n      <td>0</td>\n      <td>1991-01-01</td>\n      <td>1</td>\n    </tr>\n    <tr>\n      <th>3649</th>\n      <td>1990-12-31</td>\n      <td>13.0</td>\n      <td>01</td>\n      <td>January</td>\n      <td>91</td>\n      <td>00</td>\n      <td>00</td>\n      <td>00</td>\n      <td>30</td>\n      <td>12</td>\n      <td>1990</td>\n      <td>00</td>\n      <td>00</td>\n      <td>00</td>\n      <td>0</td>\n      <td>1991-01-02</td>\n      <td>1</td>\n    </tr>\n  </tbody>\n</table>\n<p>3650 rows × 17 columns</p>\n</div>"
     },
     "metadata": {},
     "execution_count": 22
    }
   ],
   "source": [
    "res[0]"
   ]
  },
  {
   "cell_type": "code",
   "execution_count": 21,
   "metadata": {},
   "outputs": [
    {
     "output_type": "execute_result",
     "data": {
      "text/plain": [
       "('Date Split',\n",
       " 'Split the following date columns: date_copy_1, date_copy_2',\n",
       " 0.14164233207702637)"
      ]
     },
     "metadata": {},
     "execution_count": 21
    }
   ],
   "source": [
    "date_split.get_history()"
   ]
  },
  {
   "cell_type": "code",
   "execution_count": 37,
   "metadata": {},
   "outputs": [
    {
     "data": {
      "text/plain": [
       "array([[1., 0., 0., 0., 0., 0., 0., 0., 0., 0., 0.],\n",
       "       [0., 1., 0., 0., 0., 0., 0., 0., 0., 0., 0.],\n",
       "       [0., 0., 1., 1., 1., 0., 0., 0., 0., 0., 0.],\n",
       "       [0., 0., 0., 0., 0., 1., 1., 1., 0., 0., 0.],\n",
       "       [0., 0., 0., 0., 0., 0., 0., 0., 1., 0., 0.],\n",
       "       [0., 0., 0., 0., 0., 0., 0., 0., 0., 1., 0.],\n",
       "       [0., 0., 0., 0., 0., 0., 0., 0., 0., 0., 1.]])"
      ]
     },
     "execution_count": 37,
     "metadata": {},
     "output_type": "execute_result"
    }
   ],
   "source": [
    "res[2]"
   ]
  },
  {
   "cell_type": "code",
   "execution_count": 38,
   "metadata": {},
   "outputs": [
    {
     "data": {
      "text/plain": [
       "array([[1., 0., 0., 0., 0., 0.],\n",
       "       [0., 1., 1., 0., 0., 0.],\n",
       "       [0., 0., 0., 1., 1., 0.],\n",
       "       [0., 0., 0., 0., 0., 0.],\n",
       "       [0., 0., 0., 0., 0., 1.]])"
      ]
     },
     "execution_count": 38,
     "metadata": {},
     "output_type": "execute_result"
    }
   ],
   "source": [
    "Stainer.convert_mapper_dct_to_array({0:[0], 1:[1,2], 2:[3,4], 3:[], 4:[5]})"
   ]
  },
  {
   "source": [
    "# BinningStainer"
   ],
   "cell_type": "markdown",
   "metadata": {}
  },
  {
   "cell_type": "code",
   "execution_count": 53,
   "metadata": {},
   "outputs": [],
   "source": [
    "df4 = pd.DataFrame({\"idx1\": np.random.rand(100), \"idx2\": np.sort(np.random.rand(100))})"
   ]
  },
  {
   "cell_type": "code",
   "execution_count": 54,
   "metadata": {},
   "outputs": [],
   "source": [
    "i=0\n",
    "for col in df4.columns:\n",
    "    df4.loc[df4.sample(frac=0.15, random_state = i).index, col] = np.nan\n",
    "    i += 10"
   ]
  },
  {
   "cell_type": "code",
   "execution_count": 55,
   "metadata": {},
   "outputs": [
    {
     "output_type": "execute_result",
     "data": {
      "text/plain": [
       "        idx1      idx2\n",
       "0   0.419831  0.003535\n",
       "1   0.328642       NaN\n",
       "2        NaN       NaN\n",
       "3   0.569462       NaN\n",
       "4   0.115702  0.027550\n",
       "5   0.546893  0.038613\n",
       "6   0.344285  0.050190\n",
       "7        NaN  0.055147\n",
       "8   0.397974  0.063638\n",
       "9   0.574699  0.069837\n",
       "10  0.307096  0.087656\n",
       "11  0.442323  0.092387\n",
       "12  0.361652  0.104233\n",
       "13       NaN  0.105355\n",
       "14  0.626470       NaN"
      ],
      "text/html": "<div>\n<style scoped>\n    .dataframe tbody tr th:only-of-type {\n        vertical-align: middle;\n    }\n\n    .dataframe tbody tr th {\n        vertical-align: top;\n    }\n\n    .dataframe thead th {\n        text-align: right;\n    }\n</style>\n<table border=\"1\" class=\"dataframe\">\n  <thead>\n    <tr style=\"text-align: right;\">\n      <th></th>\n      <th>idx1</th>\n      <th>idx2</th>\n    </tr>\n  </thead>\n  <tbody>\n    <tr>\n      <th>0</th>\n      <td>0.419831</td>\n      <td>0.003535</td>\n    </tr>\n    <tr>\n      <th>1</th>\n      <td>0.328642</td>\n      <td>NaN</td>\n    </tr>\n    <tr>\n      <th>2</th>\n      <td>NaN</td>\n      <td>NaN</td>\n    </tr>\n    <tr>\n      <th>3</th>\n      <td>0.569462</td>\n      <td>NaN</td>\n    </tr>\n    <tr>\n      <th>4</th>\n      <td>0.115702</td>\n      <td>0.027550</td>\n    </tr>\n    <tr>\n      <th>5</th>\n      <td>0.546893</td>\n      <td>0.038613</td>\n    </tr>\n    <tr>\n      <th>6</th>\n      <td>0.344285</td>\n      <td>0.050190</td>\n    </tr>\n    <tr>\n      <th>7</th>\n      <td>NaN</td>\n      <td>0.055147</td>\n    </tr>\n    <tr>\n      <th>8</th>\n      <td>0.397974</td>\n      <td>0.063638</td>\n    </tr>\n    <tr>\n      <th>9</th>\n      <td>0.574699</td>\n      <td>0.069837</td>\n    </tr>\n    <tr>\n      <th>10</th>\n      <td>0.307096</td>\n      <td>0.087656</td>\n    </tr>\n    <tr>\n      <th>11</th>\n      <td>0.442323</td>\n      <td>0.092387</td>\n    </tr>\n    <tr>\n      <th>12</th>\n      <td>0.361652</td>\n      <td>0.104233</td>\n    </tr>\n    <tr>\n      <th>13</th>\n      <td>NaN</td>\n      <td>0.105355</td>\n    </tr>\n    <tr>\n      <th>14</th>\n      <td>0.626470</td>\n      <td>NaN</td>\n    </tr>\n  </tbody>\n</table>\n</div>"
     },
     "metadata": {},
     "execution_count": 55
    }
   ],
   "source": [
    "df4.head(15)"
   ]
  },
  {
   "cell_type": "code",
   "execution_count": 56,
   "metadata": {},
   "outputs": [],
   "source": [
    "binner = BinningStainer([0,1])"
   ]
  },
  {
   "cell_type": "code",
   "execution_count": 57,
   "metadata": {},
   "outputs": [],
   "source": [
    "rng = np.random.default_rng(42)\n",
    "res = binner.transform(df4, rng)"
   ]
  },
  {
   "cell_type": "code",
   "execution_count": 58,
   "metadata": {},
   "outputs": [
    {
     "output_type": "execute_result",
     "data": {
      "text/plain": [
       "                  idx1                idx2\n",
       "0     [0.1994, 0.4423)  [0.9784, 0.003535)\n",
       "1     [0.1994, 0.4423)                 NaN\n",
       "2                  NaN                 NaN\n",
       "3     [0.4423, 0.6265)                 NaN\n",
       "4   [0.001575, 0.1994)  [0.003535, 0.1942)\n",
       "5     [0.4423, 0.6265)  [0.003535, 0.1942)\n",
       "6     [0.1994, 0.4423)  [0.003535, 0.1942)\n",
       "7                  NaN  [0.003535, 0.1942)\n",
       "8     [0.1994, 0.4423)  [0.003535, 0.1942)\n",
       "9     [0.4423, 0.6265)  [0.003535, 0.1942)\n",
       "10    [0.1994, 0.4423)  [0.003535, 0.1942)\n",
       "11    [0.4423, 0.6265)  [0.003535, 0.1942)\n",
       "12    [0.1994, 0.4423)  [0.003535, 0.1942)\n",
       "13                 NaN  [0.003535, 0.1942)\n",
       "14    [0.4423, 0.6265)                 NaN"
      ],
      "text/html": "<div>\n<style scoped>\n    .dataframe tbody tr th:only-of-type {\n        vertical-align: middle;\n    }\n\n    .dataframe tbody tr th {\n        vertical-align: top;\n    }\n\n    .dataframe thead th {\n        text-align: right;\n    }\n</style>\n<table border=\"1\" class=\"dataframe\">\n  <thead>\n    <tr style=\"text-align: right;\">\n      <th></th>\n      <th>idx1</th>\n      <th>idx2</th>\n    </tr>\n  </thead>\n  <tbody>\n    <tr>\n      <th>0</th>\n      <td>[0.1994, 0.4423)</td>\n      <td>[0.9784, 0.003535)</td>\n    </tr>\n    <tr>\n      <th>1</th>\n      <td>[0.1994, 0.4423)</td>\n      <td>NaN</td>\n    </tr>\n    <tr>\n      <th>2</th>\n      <td>NaN</td>\n      <td>NaN</td>\n    </tr>\n    <tr>\n      <th>3</th>\n      <td>[0.4423, 0.6265)</td>\n      <td>NaN</td>\n    </tr>\n    <tr>\n      <th>4</th>\n      <td>[0.001575, 0.1994)</td>\n      <td>[0.003535, 0.1942)</td>\n    </tr>\n    <tr>\n      <th>5</th>\n      <td>[0.4423, 0.6265)</td>\n      <td>[0.003535, 0.1942)</td>\n    </tr>\n    <tr>\n      <th>6</th>\n      <td>[0.1994, 0.4423)</td>\n      <td>[0.003535, 0.1942)</td>\n    </tr>\n    <tr>\n      <th>7</th>\n      <td>NaN</td>\n      <td>[0.003535, 0.1942)</td>\n    </tr>\n    <tr>\n      <th>8</th>\n      <td>[0.1994, 0.4423)</td>\n      <td>[0.003535, 0.1942)</td>\n    </tr>\n    <tr>\n      <th>9</th>\n      <td>[0.4423, 0.6265)</td>\n      <td>[0.003535, 0.1942)</td>\n    </tr>\n    <tr>\n      <th>10</th>\n      <td>[0.1994, 0.4423)</td>\n      <td>[0.003535, 0.1942)</td>\n    </tr>\n    <tr>\n      <th>11</th>\n      <td>[0.4423, 0.6265)</td>\n      <td>[0.003535, 0.1942)</td>\n    </tr>\n    <tr>\n      <th>12</th>\n      <td>[0.1994, 0.4423)</td>\n      <td>[0.003535, 0.1942)</td>\n    </tr>\n    <tr>\n      <th>13</th>\n      <td>NaN</td>\n      <td>[0.003535, 0.1942)</td>\n    </tr>\n    <tr>\n      <th>14</th>\n      <td>[0.4423, 0.6265)</td>\n      <td>NaN</td>\n    </tr>\n  </tbody>\n</table>\n</div>"
     },
     "metadata": {},
     "execution_count": 58
    }
   ],
   "source": [
    "res[0].head(15)"
   ]
  },
  {
   "cell_type": "code",
   "execution_count": 59,
   "metadata": {},
   "outputs": [
    {
     "output_type": "execute_result",
     "data": {
      "text/plain": [
       "('Binning',\n",
       " 'Binning using the following cutpoints:\\n{0: [0.001575, 0.1994, 0.4423, 0.6265, 0.7707, 0.9905], 1: [0.003535, 0.1942, 0.3181, 0.6002, 0.801, 0.9784]}',\n",
       " 0.00395655632019043)"
      ]
     },
     "metadata": {},
     "execution_count": 59
    }
   ],
   "source": [
    "binner.get_history()"
   ]
  }
 ],
 "metadata": {
  "kernelspec": {
   "name": "python3",
   "display_name": "Python 3.9.1 64-bit ('datagen': conda)",
   "metadata": {
    "interpreter": {
     "hash": "36ad7f85f2583384207af2f06bd604648fb45a1b3811e0f93255ef5fe4e76aa5"
    }
   }
  },
  "language_info": {
   "codemirror_mode": {
    "name": "ipython",
    "version": 3
   },
   "file_extension": ".py",
   "mimetype": "text/x-python",
   "name": "python",
   "nbconvert_exporter": "python",
   "pygments_lexer": "ipython3",
   "version": "3.9.1-final"
  }
 },
 "nbformat": 4,
 "nbformat_minor": 4
}<|MERGE_RESOLUTION|>--- conflicted
+++ resolved
@@ -937,11 +937,8 @@
   },
   {
    "cell_type": "code",
-<<<<<<< HEAD
    "execution_count": 2,
-=======
-   "execution_count": 44,
->>>>>>> a8af09c2
+
    "metadata": {},
    "outputs": [],
    "source": [
@@ -951,11 +948,7 @@
   },
   {
    "cell_type": "code",
-<<<<<<< HEAD
    "execution_count": 3,
-=======
-   "execution_count": 45,
->>>>>>> a8af09c2
    "metadata": {},
    "outputs": [],
    "source": [
@@ -969,11 +962,7 @@
   },
   {
    "cell_type": "code",
-<<<<<<< HEAD
    "execution_count": 4,
-=======
-   "execution_count": 46,
->>>>>>> a8af09c2
    "metadata": {},
    "outputs": [
     {
@@ -984,11 +973,7 @@
       ]
      },
      "metadata": {},
-<<<<<<< HEAD
-     "execution_count": 4
-=======
      "execution_count": 46
->>>>>>> a8af09c2
     }
    ],
    "source": [
@@ -997,11 +982,7 @@
   },
   {
    "cell_type": "code",
-<<<<<<< HEAD
-   "execution_count": 5,
-=======
    "execution_count": 47,
->>>>>>> a8af09c2
    "metadata": {},
    "outputs": [
     {
@@ -1016,11 +997,7 @@
       "text/html": "<div>\n<style scoped>\n    .dataframe tbody tr th:only-of-type {\n        vertical-align: middle;\n    }\n\n    .dataframe tbody tr th {\n        vertical-align: top;\n    }\n\n    .dataframe thead th {\n        text-align: right;\n    }\n</style>\n<table border=\"1\" class=\"dataframe\">\n  <thead>\n    <tr style=\"text-align: right;\">\n      <th></th>\n      <th>Date</th>\n      <th>Temp</th>\n      <th>date_copy_1</th>\n      <th>date_copy_2</th>\n      <th>zero_col</th>\n      <th>date_copy_3</th>\n      <th>one_col</th>\n    </tr>\n  </thead>\n  <tbody>\n    <tr>\n      <th>0</th>\n      <td>1981-01-01</td>\n      <td>20.7</td>\n      <td>1981-01-02</td>\n      <td>1980-12-31</td>\n      <td>0</td>\n      <td>1981-01-03</td>\n      <td>1</td>\n    </tr>\n    <tr>\n      <th>1</th>\n      <td>1981-01-02</td>\n      <td>17.9</td>\n      <td>1981-01-03</td>\n      <td>1981-01-01</td>\n      <td>0</td>\n      <td>1981-01-04</td>\n      <td>1</td>\n    </tr>\n    <tr>\n      <th>2</th>\n      <td>1981-01-03</td>\n      <td>18.8</td>\n      <td>1981-01-04</td>\n      <td>1981-01-02</td>\n      <td>0</td>\n      <td>1981-01-05</td>\n      <td>1</td>\n    </tr>\n  </tbody>\n</table>\n</div>"
      },
      "metadata": {},
-<<<<<<< HEAD
-     "execution_count": 5
-=======
      "execution_count": 47
->>>>>>> a8af09c2
     }
    ],
    "source": [
@@ -1181,9 +1158,6 @@
   },
   {
    "cell_type": "code",
-<<<<<<< HEAD
-   "execution_count": 10,
-=======
    "execution_count": 52,
    "metadata": {},
    "outputs": [
@@ -1207,7 +1181,6 @@
   {
    "cell_type": "code",
    "execution_count": 33,
->>>>>>> a8af09c2
    "metadata": {},
    "outputs": [],
    "source": [
